--- conflicted
+++ resolved
@@ -1,6 +1,5 @@
 # Komodo Coin Updates
 
-<<<<<<< HEAD
 Utilities for retrieving, storing, and updating the Komodo coins configuration at runtime.
 
 This package fetches the unified coins configuration JSON from the `KomodoPlatform/coins` repository (`utils/coins_config_unfiltered.json` by default), converts entries into `Asset` models (from `komodo_defi_types`), persists them to Hive, and tracks the source commit so you can decide when to refresh.
@@ -17,6 +16,12 @@
 ## Installation
 
 Add the dependency and import the library:
+
+```sh
+dart pub add komodo_coin_updates
+```
+
+or in your `pubspec.yaml`:
 
 ```yaml
 dependencies:
@@ -96,56 +101,4 @@
 
 ## License
 
-See the repository's license for details.
-=======
-Runtime updater for the Komodo coins list, coin configs, and seed nodes with local persistence. Useful for apps that need to refresh coin metadata without shipping a new app build.
-
-## Install
-
-```sh
-dart pub add komodo_coin_updates
-```
-
-## Initialize
-
-```dart
-import 'package:flutter/widgets.dart';
-import 'package:komodo_coin_updates/komodo_coin_updates.dart';
-
-Future<void> main() async {
-  WidgetsFlutterBinding.ensureInitialized();
-  await KomodoCoinUpdater.ensureInitialized('/path/to/app/data');
-}
-```
-
-## Provider (fetch from GitHub)
-
-```dart
-final provider = const CoinConfigProvider();
-final coins = await provider.getLatestCoins();
-final coinConfigs = await provider.getLatestCoinConfigs();
-```
-
-## Repository (manage + persist)
-
-```dart
-final repo = CoinConfigRepository(
-  api: const CoinConfigProvider(),
-  storageProvider: CoinConfigStorageProvider.withDefaults(),
-);
-
-if (await repo.coinConfigExists()) {
-  if (await repo.isLatestCommit()) {
-    await repo.loadCoinConfigs();
-  } else {
-    await repo.updateCoinConfig();
-  }
-} else {
-  await repo.updateCoinConfig();
-}
-```
-
-## License
-
-MIT
->>>>>>> 868878c1
+MIT