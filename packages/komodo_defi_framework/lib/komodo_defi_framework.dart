--- conflicted
+++ resolved
@@ -208,29 +208,14 @@
   /// is not accepting connections (common after iOS backgrounding).
   Future<bool> isHealthy() async {
     try {
-<<<<<<< HEAD
-      final isRunningCheck = await isRunning();
-      if (!isRunningCheck) {
-        _log('KDF health check failed: not running');
-        return false;
-      }
-
-      // Additional check: try to get version to verify RPC is responsive
-=======
       // Only rely on actual RPC verification - don't trust native status alone
->>>>>>> f696e4f7
       final versionCheck = await version();
       if (versionCheck == null) {
         _log('KDF health check failed: version call returned null');
         return false;
       }
-<<<<<<< HEAD
-
-      _log('KDF health check passed');
-=======
       
       _log('KDF health check passed: version=$versionCheck');
->>>>>>> f696e4f7
       return true;
     } catch (e) {
       _log('KDF health check failed with exception: $e');
