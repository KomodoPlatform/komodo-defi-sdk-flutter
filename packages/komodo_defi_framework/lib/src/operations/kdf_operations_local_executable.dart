import 'dart:async';
import 'dart:io';

import 'package:komodo_defi_framework/src/config/kdf_config.dart';
import 'package:komodo_defi_framework/src/exceptions/kdf_exception.dart';
import 'package:komodo_defi_framework/src/native/kdf_executable_finder.dart';
import 'package:komodo_defi_framework/src/operations/kdf_operations_interface.dart';
import 'package:komodo_defi_framework/src/operations/kdf_operations_remote.dart';
import 'package:komodo_defi_types/komodo_defi_type_utils.dart';
import 'package:path/path.dart' as p;
import 'package:path_provider/path_provider.dart';

class KdfOperationsLocalExecutable implements IKdfOperations {
  KdfOperationsLocalExecutable._(
    this._logCallback,
    this._kdfRemote, {
    Duration startupTimeout = const Duration(seconds: 30),
    KdfExecutableFinder? executableFinder,
    this.executableName = 'kdf',
  })  : _startupTimeout = startupTimeout,
        _executableFinder =
            executableFinder ?? KdfExecutableFinder(logCallback: _logCallback);

  factory KdfOperationsLocalExecutable.create({
    required void Function(String) logCallback,
    required LocalConfig config,
    Duration startupTimeout = const Duration(seconds: 30),
    String executableName = 'kdf',
  }) {
    return KdfOperationsLocalExecutable._(
      logCallback,
      KdfOperationsRemote.create(
        logCallback: logCallback,
        rpcUrl: _url,
        userpass: config.rpcPassword,
      ),
      startupTimeout: startupTimeout,
      executableName: executableName,
    );
  }

  final KdfOperationsRemote _kdfRemote;
  final Duration _startupTimeout;
  final void Function(String) _logCallback;
  final KdfExecutableFinder _executableFinder;
  final String executableName;

  // Use nullable fields instead of late, for the process and listeners,
  // because it is not guaranteed that they will be initialized before
  // they are used. E.g. if the process fails to start, or during the
  // cleanup process.
  Process? _process;
  StreamSubscription<List<int>>? stdoutSub;
  StreamSubscription<List<int>>? stderrSub;

  @override
  String get operationsName => 'Local Executable';

  @override
  Future<bool> isAvailable(IKdfHostConfig hostConfig) async {
    try {
      return await _executableFinder.findExecutable(
              executableName: executableName) !=
          null;
    } catch (e) {
      _logCallback('Error checking availability: $e');
      return false;
    }
  }

  static final Uri _url = Uri.parse('http://127.0.0.1:7783');

  Future<Process> _startKdf(JsonMap params) async {
    final executablePath =
        (await _executableFinder.findExecutable(executableName: executableName))
            ?.absolute
            .path;
    if (executablePath == null) {
      throw KdfException(
        'KDF executable not found in any of the expected locations. '
        'Please ensure KDF is properly installed or included in your bundle.',
        type: KdfExceptionType.executableNotFound,
      );
    }

    // specifically needed on linux, which currently resets the file permissions
    // on every build.
    await _tryGrantExecutablePermissions(executablePath);

    if (!params.containsKey('coins')) {
      throw ArgumentError.value(
        params['coins'],
        'params',
        'Missing coins list.',
      );
    }

    Directory? coinsTempDir;
    try {
      final coinsList = params.value<List<JsonMap>>('coins');
      final sensitiveArgs = JsonMap.of(params)..remove('coins');

      // Store the coins list in a temp file to avoid command line argument and
      // environment variable value size limits (varies from 4-128 KB).
      // Pass the config directly to the executable as an argument.
      final tempDir = await getTemporaryDirectory();
      coinsTempDir = await tempDir.createTemp('mm_coins_');
      final coinsConfigFile = File(p.join(coinsTempDir.path, 'kdf_coins.json'));
      await coinsConfigFile.writeAsString(
        coinsList.toJsonString(),
        flush: true,
      );

      final environment = Map<String, String>.of(Platform.environment)
        ..['MM_COINS_PATH'] = coinsConfigFile.path;

      final newProcess = await Process.start(
        executablePath,
        [sensitiveArgs.toJsonString()],
        environment: environment,
        runInShell: true,
      );

      _logCallback('Launched executable: $executablePath');
      _attachProcessListeners(newProcess, coinsTempDir);

      return newProcess;
    } catch (e, stackTrace) {
      // Clean up the temporary directory if an error occurs. Exceptions can
      // be thrown before process listeners are attached, so ensure that the
      // dangling resources are cleaned up.
      await coinsTempDir?.delete(recursive: true).catchError((Object error) {
        _logCallback('Failed to delete temporary directory: $error');
        return Directory('');
      });
      if (e is KdfException) {
        rethrow;
      }
      throw KdfException(
        'Failed to start KDF: $e',
        type: KdfExceptionType.startupFailed,
        stackTrace: stackTrace,
      );
    }
  }

  /// check if the executable has executable permissions on linux/macos
  /// if not, run chmod +x on it
  Future<void> _tryGrantExecutablePermissions(String executablePath) async {
    if (Platform.isLinux || Platform.isMacOS) {
      final result = await Process.run('chmod', ['+x', executablePath]);
      if (result.exitCode != 0) {
        throw KdfException(
          'Failed to make executable executable: ${result.stderr}',
          type: KdfExceptionType.permissionError,
          stackTrace: StackTrace.current,
        );
      }
    }
  }

  void _attachProcessListeners(Process newProcess, Directory tempDir) {
    stdoutSub = newProcess.stdout.listen((event) {
      _logCallback('[INFO]: ${String.fromCharCodes(event)}');
    });

    stderrSub = newProcess.stderr.listen((event) {
      _logCallback('[ERROR]: ${String.fromCharCodes(event)}');
    });

    newProcess.exitCode
        .then((exitCode) async => _cleanUpOnProcessExit(exitCode, tempDir))
        .ignore();
  }

  Future<void> _cleanUpOnProcessExit(int exitCode, Directory tempDir) async {
    try {
      _logCallback('KDF process exited with code: $exitCode');
      await stdoutSub?.cancel();
      await stderrSub?.cancel();

      await tempDir.delete(recursive: true);
      _logCallback('Temporary directory deleted successfully.');
    } catch (error) {
      _logCallback('Failed to delete temporary directory: $error');
    } finally {
      _process = null;
    }
  }

  @override
  Future<KdfStartupResult> kdfMain(JsonMap params, {int? logLevel}) async {
    if (_process != null && _process!.pid != 0) {
      return KdfStartupResult.alreadyRunning;
    }

    final coinsCount = params.valueOrNull<List<dynamic>>('coins')?.length;
    _logCallback('Starting KDF with parameters: ${{
      ...params,
      'coins': '{{OMITTED $coinsCount ITEMS}}',
      'log_level': logLevel ?? 3,
    }.censored().toJsonString()}');

    try {
      _process = await _startKdf(params);

      final timer = Stopwatch()..start();

      int? exitCode;
      unawaited(_process?.exitCode.then((code) => exitCode = code));

<<<<<<< HEAD
    while (timer.elapsed < _startupTimeout) {
      if (await isRunning()) {
        break;
      }

      if (exitCode != null) {
        throw KdfException(
          'Error starting KDF: Exit code: $exitCode',
          type: KdfExceptionType.startupFailed,
          details: {'exitCode': exitCode},
          stackTrace: StackTrace.current,
        );
      }

      await Future<void>.delayed(const Duration(milliseconds: 500));
    }
=======
      // Wait for process to start and RPC to be available
      while (timer.elapsed.inSeconds < 30) {
        if (await isRunning() || exitCode != null) {
          break;
        }
        await Future<void>.delayed(const Duration(milliseconds: 500));
      }

      // Check for specific exit codes that might indicate startup failures
      if (exitCode != null) {
        return KdfStartupResult.tryFromDefaultInt(exitCode!);
      }
>>>>>>> e9b718e6

      if (await isRunning()) {
        return KdfStartupResult.ok;
      }

<<<<<<< HEAD
    throw KdfException(
      'Error starting KDF: Process not running after timeout.',
      type: KdfExceptionType.startupFailed,
      details: {'timeout': _startupTimeout.inSeconds},
      stackTrace: StackTrace.current,
    );
=======
      return KdfStartupResult.spawnError;
    } catch (e) {
      _logCallback('Error starting KDF: $e');
      if (e is ArgumentError) {
        return KdfStartupResult.invalidParams;
      }
      return KdfStartupResult.initError;
    }
>>>>>>> e9b718e6
  }

  @override
  Future<MainStatus> kdfMainStatus() async {
    if (_process != null && _process!.pid > 0 && await _kdfRemote.isRunning()) {
      return MainStatus.rpcIsUp;
    }
    return MainStatus.notRunning;
  }

  @override
  Future<StopStatus> kdfStop() async {
    var stopResult =
        await _kdfRemote.kdfStop().catchError((_) => StopStatus.errorStopping);

    if (_process == null || _process!.pid == 0) {
      return stopResult;
    }

<<<<<<< HEAD
    _logCallback('Starting KDF process cleanup');
    try {
      if (_process!.pid == 0) {
        _logCallback('Process is not running, skipping shutdown.');
        return StopStatus.notRunning;
      }

      try {
        await _kdfRemote.kdfStop().timeout(
              const Duration(seconds: 5),
              onTimeout: () => StopStatus.errorStopping,
            );

        // On Windows, wait a moment after sending stop command
        if (Platform.isWindows) {
          _logCallback(
            'Windows platform detected, adding delay before process termination',
          );
          await Future<void>.delayed(const Duration(milliseconds: 500));
        }
      } catch (e) {
        _logCallback('Error during graceful shutdown: $e');
      }
=======
    _process?.kill();
    // Await until the process is fully terminated

    stopResult = StopStatus.ok;

    if (_process != null && _process!.pid != 0) {
      await _process?.exitCode.timeout(
        const Duration(seconds: 10),
        onTimeout: () {
          _logCallback('Process did not terminate in time.');
          stopResult = StopStatus.errorStopping;

          return -1; // Not used.
        },
      );
    }
>>>>>>> e9b718e6

      await Future.wait([
        stdoutSub?.cancel() ?? Future<void>.value(),
        stderrSub?.cancel() ?? Future<void>.value(),
      ]);

      try {
        _process!.kill();
      } catch (e) {
        _logCallback('Error killing KDF process: $e');
      }

      _process = null;
      _logCallback('KDF process cleanup complete');
    } catch (e, stack) {
      _logCallback('Critical error during KDF cleanup: $e\n$stack');
    }

    return StopStatus.ok;
  }

  @override
  Future<bool> isRunning() async {
    return (await kdfMainStatus()) == MainStatus.rpcIsUp;
  }

  @override
  Future<String?> version() => _kdfRemote.version();

  @override
  Future<Map<String, dynamic>> mm2Rpc(Map<String, dynamic> request) =>
      _kdfRemote.mm2Rpc(request);

  @override
  Future<void> validateSetup() async {
    if (_process == null) {
      throw KdfException(
        'KDF executable is not running. Please start it first.',
        type: KdfExceptionType.notRunning,
      );
    }
  }
}<|MERGE_RESOLUTION|>--- conflicted
+++ resolved
@@ -209,7 +209,6 @@
       int? exitCode;
       unawaited(_process?.exitCode.then((code) => exitCode = code));
 
-<<<<<<< HEAD
     while (timer.elapsed < _startupTimeout) {
       if (await isRunning()) {
         break;
@@ -226,42 +225,17 @@
 
       await Future<void>.delayed(const Duration(milliseconds: 500));
     }
-=======
-      // Wait for process to start and RPC to be available
-      while (timer.elapsed.inSeconds < 30) {
-        if (await isRunning() || exitCode != null) {
-          break;
-        }
-        await Future<void>.delayed(const Duration(milliseconds: 500));
-      }
-
-      // Check for specific exit codes that might indicate startup failures
-      if (exitCode != null) {
-        return KdfStartupResult.tryFromDefaultInt(exitCode!);
-      }
->>>>>>> e9b718e6
-
-      if (await isRunning()) {
-        return KdfStartupResult.ok;
-      }
-
-<<<<<<< HEAD
+
+    if (await isRunning()) {
+      return KdfStartupResult.ok;
+    }
+
     throw KdfException(
       'Error starting KDF: Process not running after timeout.',
       type: KdfExceptionType.startupFailed,
       details: {'timeout': _startupTimeout.inSeconds},
       stackTrace: StackTrace.current,
     );
-=======
-      return KdfStartupResult.spawnError;
-    } catch (e) {
-      _logCallback('Error starting KDF: $e');
-      if (e is ArgumentError) {
-        return KdfStartupResult.invalidParams;
-      }
-      return KdfStartupResult.initError;
-    }
->>>>>>> e9b718e6
   }
 
   @override
@@ -281,7 +255,6 @@
       return stopResult;
     }
 
-<<<<<<< HEAD
     _logCallback('Starting KDF process cleanup');
     try {
       if (_process!.pid == 0) {
@@ -305,24 +278,6 @@
       } catch (e) {
         _logCallback('Error during graceful shutdown: $e');
       }
-=======
-    _process?.kill();
-    // Await until the process is fully terminated
-
-    stopResult = StopStatus.ok;
-
-    if (_process != null && _process!.pid != 0) {
-      await _process?.exitCode.timeout(
-        const Duration(seconds: 10),
-        onTimeout: () {
-          _logCallback('Process did not terminate in time.');
-          stopResult = StopStatus.errorStopping;
-
-          return -1; // Not used.
-        },
-      );
-    }
->>>>>>> e9b718e6
 
       await Future.wait([
         stdoutSub?.cancel() ?? Future<void>.value(),
