import 'dart:async';
import 'dart:js_interop';

import 'package:flutter/services.dart';
import 'package:flutter_web_plugins/flutter_web_plugins.dart';
import 'package:http/http.dart';
import 'package:komodo_defi_framework/komodo_defi_framework.dart';
import 'package:komodo_defi_framework/src/config/kdf_logging_config.dart';
import 'package:komodo_defi_framework/src/js/js_error_utils.dart';
import 'package:komodo_defi_framework/src/js/js_interop_utils.dart';
import 'package:komodo_defi_framework/src/js/js_result_mappers.dart' as js_maps;
import 'package:komodo_defi_types/komodo_defi_type_utils.dart';
import 'package:mutex/mutex.dart';

const _kdfAsstsPath = 'kdf';
const _kdfJsBootstrapperPath = '$_kdfAsstsPath/res/kdflib_bootstrapper.js';

// Type-safe JS interop interfaces
@JS('window.kdf')
external KdfModule get kdf;

typedef LogCallback = void Function(int level, String message);

@JS()
extension type KdfModule(JSObject _) implements JSObject {
  external bool get isInitialized;

  @JS('init_wasm')
  external JSPromise<JSNumber?> initWasm();

  @JS('mm2_main')
  external JSPromise<JSNumber> mm2Main(
    KdfMainParams params,
    JSFunction logCallback,
  );

  @JS('mm2_main_status')
  external int mm2MainStatus();

  @JS('mm2_rpc')
  external JSPromise mm2Rpc(JSObject payload);

  @JS('mm2_stop')
  external JSPromise mm2Stop();

  @JS('mm2_version')
  external JSObject mm2Version();
}

@JS()
extension type KdfMainParams(JSObject _) implements JSObject {}

IKdfOperations createLocalKdfOperations({
  required void Function(String)? logCallback,
  required LocalConfig config,
}) {
  return KdfOperationsWasm.create(
    logCallback: logCallback ?? print,
    config: config,
  );
}

class KdfOperationsWasm implements IKdfOperations {
  @override
  factory KdfOperationsWasm.create({
    required LocalConfig config,
    void Function(String)? logCallback,
  }) {
    return KdfOperationsWasm._(config).._logger = logCallback;
  }

  KdfOperationsWasm._(this._config);
  final _startupLock = Mutex();

  final LocalConfig _config;
  bool _libraryLoaded = false;
  KdfModule? _kdfModule;
  void Function(String)? _logger;

  void _log(String message) => (_logger ?? print).call(message);

  void _debugLog(String message) {
    if (KdfLoggingConfig.debugLogging) {
      _log(message);
    }
  }

  @override
  Future<bool> isAvailable(IKdfHostConfig hostConfig) async {
    try {
      await _ensureLoaded();
      return _areFunctionsLoaded();
    } catch (_) {
      return false;
    }
  }

  bool get _isWasmInitialized {
    return _kdfModule?.isInitialized ?? false;
  }

  @override
  String operationsName = 'Local WASM JS Library';

  @override
  Future<bool> isRunning() async =>
      (await kdfMainStatus()) == MainStatus.rpcIsUp;

  @override
  Future<KdfStartupResult> kdfMain(JsonMap config, {int? logLevel}) async {
    return _startupLock.protect(() async {
      await _ensureLoaded();

      // Create the config object
      final jsConfigObj = {
        'conf': config,
        'log_level': logLevel ?? 3,
      }.jsify()! as JSObject;

      // Cast to KdfMainParams
      final jsConfig = jsConfigObj as KdfMainParams;

      try {
        return await _executeKdfMain(jsConfig);
      } on int catch (errorCode) {
        return KdfStartupResult.fromDefaultInt(errorCode);
      } on JSAny catch (jsError) {
        return _handleStartupJsError(jsError);
      } catch (e) {
        _log('Unknown error starting KDF: [${e.runtimeType}] $e');

        if (e.toString().contains('error')) {
          throw ClientException('Failed to call KDF main: $e');
        }
        return KdfStartupResult.invalidParams;
      }
    });
  }

<<<<<<< HEAD
  Future<KdfStartupResult> _executeKdfMain(KdfMainParams jsConfig) async {
    final jsPromise = _kdfModule!.mm2Main(
      jsConfig,
      ((int level, String message) {
        _log('[$level] KDF: $message');
      }).toJS,
    );

    final result = await jsPromise.toDart;
    final resultInt = result.toDartInt;
    _log('mm2_main called: $resultInt');
    return KdfStartupResult.fromDefaultInt(resultInt);
=======
  Future<KdfStartupResult> _executeKdfMain(
    js_interop.JSObject? jsConfig,
  ) async {
    final jsMethod = _kdfModule!.callMethod(
      'mm2_main'.toJS,
      jsConfig,
      (int level, String message) {
        _log('[$level] KDF: $message');
      }.toJS,
    );

    final result = await parseJsInteropMaybePromise<int>(jsMethod);
    _log('mm2_main called: $result');

    return KdfStartupResult.fromDefaultInt(result);
>>>>>>> 060d75ee
  }

  KdfStartupResult _handleStartupJsError(JSAny jsError) {
    try {
      _debugLog('Handling JSAny error: [${jsError.runtimeType}] $jsError');

<<<<<<< HEAD
      // Try to extract error code from JSNumber
      if (jsError is JSNumber) {
        final errorCode = jsError.toDartInt;
        _log('KdfOperationsWasm: Resolved as JSNumber error code: $errorCode');
        return KdfStartupResult.fromDefaultInt(errorCode);
      }

      // Try to extract error code from JSObject
      if (jsError is JSObject) {
        final jsObj = jsError;

        // Try dartify as first approach for JSObject
        final dynamic error = jsObj.dartify();
        _log(
          'Dartified JSObject error type: ${error.runtimeType}, value: $error',
        );

        if (error is int) {
          return KdfStartupResult.fromDefaultInt(error);
        } else if (error is num) {
          return KdfStartupResult.fromDefaultInt(error.toInt());
        } else if (error is String && int.tryParse(error) != null) {
          return KdfStartupResult.fromDefaultInt(int.parse(error));
        } else if (error is Map && error.containsKey('code')) {
          final code = error['code'];
          if (code is int) {
            return KdfStartupResult.fromDefaultInt(code);
          } else if (code is num) {
            return KdfStartupResult.fromDefaultInt(code.toInt());
          }
=======
      // Direct JSNumber error
      if (isInstance<js_interop.JSNumber>(jsError, 'JSNumber')) {
        final dynamic dartNumber = (jsError as js_interop.JSNumber).dartify();
        final code = extractNumericCodeFromDartError(dartNumber);
        if (code != null) {
          _debugLog('KdfOperationsWasm: Resolved as JSNumber code: $code');
          return KdfStartupResult.fromDefaultInt(code);
        }
      }

      // JSObject with useful fields
      if (isInstance<js_interop.JSObject>(jsError, 'JSObject')) {
        final jsObj = jsError as js_interop.JSObject;

        // Prefer robust dartify and then inspect
        final dynamic dartified = jsObj.dartify();
        final code = extractNumericCodeFromDartError(dartified);
        if (code != null) return KdfStartupResult.fromDefaultInt(code);

        final msg = extractMessageFromDartError(dartified);
        if (msg != null && messageIndicatesAlreadyRunning(msg)) {
          return KdfStartupResult.alreadyRunning;
        }

        // Fallback for 'code' property directly on JS object if not covered above
        if (jsObj.hasProperty('code'.toJS).toDart) {
          final jsAnyCode = jsObj.getProperty<js_interop.JSAny?>('code'.toJS);
          final code2 = extractNumericCodeFromDartError(jsAnyCode?.dartify());
          if (code2 != null) return KdfStartupResult.fromDefaultInt(code2);
>>>>>>> 060d75ee
        }
      }

      // Try dartify as last resort
      final dynamic error = jsError.dartify();
      _debugLog('Dartified error type: ${error.runtimeType}, value: $error');

      final code = extractNumericCodeFromDartError(error);
      if (code != null) return KdfStartupResult.fromDefaultInt(code);

      final msg = extractMessageFromDartError(error);
      if (msg != null && messageIndicatesAlreadyRunning(msg)) {
        return KdfStartupResult.alreadyRunning;
      }

      _log('Could not extract error code from JSAny: $error');
    } catch (conversionError) {
      _log('Error during JSAny conversion: $conversionError');
    }

    return KdfStartupResult.unknownError;
  }

<<<<<<< HEAD
=======
  bool isInstance<T extends js_interop.JSAny?>(
    js_interop.JSAny? obj, [
    String? typeString,
  ]) {
    return obj.instanceOfString(typeString ?? T.runtimeType.toString());
  }

>>>>>>> 060d75ee
  @override
  Future<MainStatus> kdfMainStatus() async {
    await _ensureLoaded();
    final status = _kdfModule!.mm2MainStatus();
    return MainStatus.fromDefaultInt(status);
  }

  @override
  Future<StopStatus> kdfStop() async {
    await _ensureLoaded();

    try {
<<<<<<< HEAD
      final jsPromise = _kdfModule!.mm2Stop();
      await jsPromise.toDart;

      _log('KDF stop result: stopped');

      await Future.doWhile(() async {
        final isStopped = (await kdfMainStatus()) == MainStatus.notRunning;

        if (!isStopped) {
          await Future<void>.delayed(const Duration(milliseconds: 300));
        }
        return !isStopped;
      }).timeout(
        const Duration(seconds: 10),
        onTimeout: () => throw TimeoutException('KDF stop timed out'),
      );
=======
      // Call mm2_stop which may return a Promise or a direct value
      final jsAny = _kdfModule!.callMethod<js_interop.JSAny?>('mm2_stop'.toJS);
      final status =
          await parseJsInteropMaybePromise(jsAny, js_maps.mapJsStopResult);

      // Ensure the node actually stops when we expect success or already stopped
      if (status == StopStatus.ok || status == StopStatus.stoppingAlready) {
        await Future.doWhile(() async {
          final isStopped = (await kdfMainStatus()) == MainStatus.notRunning;
          if (!isStopped) {
            await Future<void>.delayed(const Duration(milliseconds: 300));
          }
          return !isStopped;
        }).timeout(
          const Duration(seconds: 10),
          onTimeout: () => throw TimeoutException('KDF stop timed out'),
        );
      }

      return status;
    } on int catch (e) {
      return StopStatus.fromDefaultInt(e);
>>>>>>> 060d75ee
    } catch (e) {
      _log('Error stopping KDF: $e');
      return StopStatus.errorStopping;
    }
  }

  @override
  Future<JsonMap> mm2Rpc(JsonMap request) async {
    await _ensureLoaded();

    final jsResponse = await _makeJsCall(request);
    final dartResponse = parseJsInteropJson(jsResponse);
    _validateResponse(dartResponse, request, jsResponse);

    return JsonMap.from(dartResponse);
  }

  /// Makes the JavaScript RPC call and returns the raw JS response
<<<<<<< HEAD
  Future<dynamic> _makeJsCall(JsonMap request) async {
    if (KdfLoggingConfig.debugLogging) {
      _log('mm2Rpc request: ${request.censored()}');
    }
=======
  Future<js_interop.JSObject> _makeJsCall(JsonMap request) async {
    _debugLog('mm2Rpc request: ${request.censored()}');
>>>>>>> 060d75ee
    request['userpass'] = _config.rpcPassword;

    final jsRequest = request.jsify()! as JSObject;

    try {
      final jsPromise = _kdfModule!.mm2Rpc(jsRequest);
      final jsResponse = await jsPromise.toDart;

      if (jsResponse == null) {
        throw Exception(
          'mm2_rpc response was null for method: ${request['method']}'
          '\nRequest: $request',
        );
      }

      if (KdfLoggingConfig.debugLogging) {
        try {
          final stringified = jsResponse.toString();
          _log('Raw JS response: $stringified');
        } catch (e) {
          _log('Raw JS response: $jsResponse (stringify failed: $e)');
        }
      }
      return jsResponse;
    } catch (error) {
      if (error.toString().contains('RethrownDartError')) {
        final errorMessage = error.toString().split('\n')[0];
        throw Exception(
          'JavaScript error for method ${request['method']}: $errorMessage'
          '\nRequest: $request',
        );
      }
      throw Exception(
        'Unknown error for method ${request['method']}: $error'
        '\nRequest: $request',
      );
    }
<<<<<<< HEAD
  }

  /// Converts JS response to Dart Map
  JsonMap _parseDartResponse(dynamic jsResponse, JsonMap request) {
    try {
      final dynamic converted = (jsResponse as JSAny).dartify();
      if (converted is! JsonMap) {
        return _deepConvertMap(converted as Map);
      }
      return converted;
=======

    try {
      _debugLog('Raw JS response: ${jsResponse.dartify()}');
>>>>>>> 060d75ee
    } catch (e) {
      _debugLog('Raw JS response: $jsResponse (stringify failed: $e)');
    }
    return jsResponse as js_interop.JSObject;
  }

  /// Validates the response structure
  void _validateResponse(
    JsonMap dartResponse,
    JsonMap request,
    dynamic jsResponse,
  ) {
    // Legacy RPCs have no standard response format to validate
    if (request.valueOrNull<String>('mmrpc') != '2.0') return;

    if (!dartResponse.containsKey('result') &&
        !dartResponse.containsKey('error')) {
      throw Exception(
        'Invalid response format for method ${request['method']}\nResponse: '
        '$dartResponse\nRaw JS Response: $jsResponse\nRequest: $request',
      );
    }

    _debugLog('JS response validated: $dartResponse');
  }

  @override
  Future<void> validateSetup() async {
    await _ensureLoaded();
  }

  @override
  Future<String?> version() async {
    await _ensureLoaded();

    try {
      final response = await mm2Rpc({
        'userpass': _config.rpcPassword,
        'method': 'version',
      });

      return response['result'] as String?;
    } catch (e) {
      _log("Couldn't get KDF version: $e");
      return null;
    }
  }

  bool _areFunctionsLoaded() {
    return _kdfModule != null;
  }

  Future<void> _ensureLoaded() async {
    if (_libraryLoaded && _kdfModule != null) {
      return;
    }

    if (!_areFunctionsLoaded()) {
      await _injectLibrary();
    }

    if (!_isWasmInitialized) {
      await _initWasm();
    }

    _libraryLoaded = _areFunctionsLoaded()
        ? true
        : throw Exception('Failed to load KDF library: functions not found');
  }

  Future<void> _initWasm() async {
    final jsPromise = _kdfModule!.initWasm();
    await jsPromise.toDart;
  }

  Future<void> _injectLibrary() async {
    try {
      final modulePromise = importModule('./$_kdfJsBootstrapperPath'.toJS);
      await modulePromise.toDart;

      // After importing the module, the kdf object should be available globally
      _kdfModule = kdf;

      _log('KDF library loaded successfully');
    } catch (e) {
      final message =
          'Failed to load and import script $_kdfJsBootstrapperPath\n$e';
      _log(message);

      throw Exception(message);
    }
  }
}

class KdfPluginWeb {
  static void registerWith(Registrar registrar) {
    final channel = MethodChannel(
      'komodo_defi_framework',
      const StandardMethodCodec(),
      registrar,
    );
    channel.setMethodCallHandler((call) async {
      // Handle method calls here if needed
    });

    registrar.registerMessageHandler();
  }
}<|MERGE_RESOLUTION|>--- conflicted
+++ resolved
@@ -137,20 +137,6 @@
     });
   }
 
-<<<<<<< HEAD
-  Future<KdfStartupResult> _executeKdfMain(KdfMainParams jsConfig) async {
-    final jsPromise = _kdfModule!.mm2Main(
-      jsConfig,
-      ((int level, String message) {
-        _log('[$level] KDF: $message');
-      }).toJS,
-    );
-
-    final result = await jsPromise.toDart;
-    final resultInt = result.toDartInt;
-    _log('mm2_main called: $resultInt');
-    return KdfStartupResult.fromDefaultInt(resultInt);
-=======
   Future<KdfStartupResult> _executeKdfMain(
     js_interop.JSObject? jsConfig,
   ) async {
@@ -166,45 +152,12 @@
     _log('mm2_main called: $result');
 
     return KdfStartupResult.fromDefaultInt(result);
->>>>>>> 060d75ee
   }
 
   KdfStartupResult _handleStartupJsError(JSAny jsError) {
     try {
       _debugLog('Handling JSAny error: [${jsError.runtimeType}] $jsError');
 
-<<<<<<< HEAD
-      // Try to extract error code from JSNumber
-      if (jsError is JSNumber) {
-        final errorCode = jsError.toDartInt;
-        _log('KdfOperationsWasm: Resolved as JSNumber error code: $errorCode');
-        return KdfStartupResult.fromDefaultInt(errorCode);
-      }
-
-      // Try to extract error code from JSObject
-      if (jsError is JSObject) {
-        final jsObj = jsError;
-
-        // Try dartify as first approach for JSObject
-        final dynamic error = jsObj.dartify();
-        _log(
-          'Dartified JSObject error type: ${error.runtimeType}, value: $error',
-        );
-
-        if (error is int) {
-          return KdfStartupResult.fromDefaultInt(error);
-        } else if (error is num) {
-          return KdfStartupResult.fromDefaultInt(error.toInt());
-        } else if (error is String && int.tryParse(error) != null) {
-          return KdfStartupResult.fromDefaultInt(int.parse(error));
-        } else if (error is Map && error.containsKey('code')) {
-          final code = error['code'];
-          if (code is int) {
-            return KdfStartupResult.fromDefaultInt(code);
-          } else if (code is num) {
-            return KdfStartupResult.fromDefaultInt(code.toInt());
-          }
-=======
       // Direct JSNumber error
       if (isInstance<js_interop.JSNumber>(jsError, 'JSNumber')) {
         final dynamic dartNumber = (jsError as js_interop.JSNumber).dartify();
@@ -234,7 +187,6 @@
           final jsAnyCode = jsObj.getProperty<js_interop.JSAny?>('code'.toJS);
           final code2 = extractNumericCodeFromDartError(jsAnyCode?.dartify());
           if (code2 != null) return KdfStartupResult.fromDefaultInt(code2);
->>>>>>> 060d75ee
         }
       }
 
@@ -258,8 +210,6 @@
     return KdfStartupResult.unknownError;
   }
 
-<<<<<<< HEAD
-=======
   bool isInstance<T extends js_interop.JSAny?>(
     js_interop.JSAny? obj, [
     String? typeString,
@@ -267,7 +217,6 @@
     return obj.instanceOfString(typeString ?? T.runtimeType.toString());
   }
 
->>>>>>> 060d75ee
   @override
   Future<MainStatus> kdfMainStatus() async {
     await _ensureLoaded();
@@ -280,24 +229,6 @@
     await _ensureLoaded();
 
     try {
-<<<<<<< HEAD
-      final jsPromise = _kdfModule!.mm2Stop();
-      await jsPromise.toDart;
-
-      _log('KDF stop result: stopped');
-
-      await Future.doWhile(() async {
-        final isStopped = (await kdfMainStatus()) == MainStatus.notRunning;
-
-        if (!isStopped) {
-          await Future<void>.delayed(const Duration(milliseconds: 300));
-        }
-        return !isStopped;
-      }).timeout(
-        const Duration(seconds: 10),
-        onTimeout: () => throw TimeoutException('KDF stop timed out'),
-      );
-=======
       // Call mm2_stop which may return a Promise or a direct value
       final jsAny = _kdfModule!.callMethod<js_interop.JSAny?>('mm2_stop'.toJS);
       final status =
@@ -320,7 +251,6 @@
       return status;
     } on int catch (e) {
       return StopStatus.fromDefaultInt(e);
->>>>>>> 060d75ee
     } catch (e) {
       _log('Error stopping KDF: $e');
       return StopStatus.errorStopping;
@@ -339,15 +269,8 @@
   }
 
   /// Makes the JavaScript RPC call and returns the raw JS response
-<<<<<<< HEAD
-  Future<dynamic> _makeJsCall(JsonMap request) async {
-    if (KdfLoggingConfig.debugLogging) {
-      _log('mm2Rpc request: ${request.censored()}');
-    }
-=======
   Future<js_interop.JSObject> _makeJsCall(JsonMap request) async {
     _debugLog('mm2Rpc request: ${request.censored()}');
->>>>>>> 060d75ee
     request['userpass'] = _config.rpcPassword;
 
     final jsRequest = request.jsify()! as JSObject;
@@ -385,22 +308,9 @@
         '\nRequest: $request',
       );
     }
-<<<<<<< HEAD
-  }
-
-  /// Converts JS response to Dart Map
-  JsonMap _parseDartResponse(dynamic jsResponse, JsonMap request) {
-    try {
-      final dynamic converted = (jsResponse as JSAny).dartify();
-      if (converted is! JsonMap) {
-        return _deepConvertMap(converted as Map);
-      }
-      return converted;
-=======
 
     try {
       _debugLog('Raw JS response: ${jsResponse.dartify()}');
->>>>>>> 060d75ee
     } catch (e) {
       _debugLog('Raw JS response: $jsResponse (stringify failed: $e)');
     }
