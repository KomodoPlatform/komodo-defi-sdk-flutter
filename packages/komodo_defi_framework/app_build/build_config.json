--- conflicted
+++ resolved
@@ -1,10 +1,6 @@
 {
     "api": {
-<<<<<<< HEAD
         "api_commit_hash": "68bc4ebfa95e5bb24cc698346e023af72a66b4ae",
-=======
-        "api_commit_hash": "6172ba8d1df0541dd319d4193cad1cb26df50eee",
->>>>>>> 62b919fa
         "branch": "dev",
         "fetch_at_build_enabled": true,
         "concurrent_downloads_enabled": true,
@@ -16,77 +12,49 @@
             "web": {
                 "matching_pattern": "^(?:kdf_[a-f0-9]{7,40}-wasm|mm2_[a-f0-9]{7,40}-wasm|mm2-[a-f0-9]{7,40}-wasm)\\.zip$",
                 "valid_zip_sha256_checksums": [
-<<<<<<< HEAD
                     "c132f3867217de9eeeba86f6138202e0ee7fad70571aba62c09d3febd0ce948f"
-=======
-                    "abde4d74279850004445df3f1a6ecd095dbd5b12f4821c4bb2a14c1aa94ab770"
->>>>>>> 62b919fa
                 ],
                 "path": "web/kdf/bin"
             },
             "ios": {
                 "matching_pattern": "^(?:kdf_[a-f0-9]{7,40}-ios-aarch64|mm2_[a-f0-9]{7,40}-ios-aarch64|mm2-[a-f0-9]{7,40}-ios-aarch64-CI)\\.zip$",
                 "valid_zip_sha256_checksums": [
-<<<<<<< HEAD
                     "b5b033ba377d2ff3a36f09d170a095435d159bf40581ba96700761f3df3c1f5d"
-=======
-                    "8661a477437563e8978f47baf1486f9b6ed900e3f0fb030dedee60843ecfc882"
->>>>>>> 62b919fa
                 ],
                 "path": "ios"
             },
             "macos": {
                 "matching_pattern": "^(?:kdf_[a-f0-9]{7,40}-mac-arm64|mm2-[a-f0-9]{7,40}-Darwin-Release)\\.zip$",
                 "valid_zip_sha256_checksums": [
-<<<<<<< HEAD
                     "d8743c23a23516665370f6fc75c93bb9d21c65b5e2f1bf025b5ce0d42bc57e07"
-=======
-                    "142782fd8689c3106614f73065c6848192873f83f853eb357156f5d7c053fc92"
->>>>>>> 62b919fa
                 ],
                 "path": "macos/bin"
             },
             "windows": {
                 "matching_pattern": "^(?:kdf_[a-f0-9]{7,40}-win-x86-64|mm2_[a-f0-9]{7,40}-win-x86-64|mm2-[a-f0-9]{7,40}-Win64)\\.zip$",
                 "valid_zip_sha256_checksums": [
-<<<<<<< HEAD
                     "aa81b295a116a77da88102350fbb8a9695e8a54bb92c34432aa890113599e693"
-=======
-                    "8697178c85cd047a7f0a9331fd8f91dc256a6732dc311ad81b1fe7eba55baab9"
->>>>>>> 62b919fa
                 ],
                 "path": "windows/bin"
             },
             "android-armv7": {
                 "matching_pattern": "^(?:kdf_[a-f0-9]{7,40}-android-armv7|mm2_[a-f0-9]{7,40}-android-armv7|mm2-[a-f0-9]{7,40}-android-armv7-CI)\\.zip$",
                 "valid_zip_sha256_checksums": [
-<<<<<<< HEAD
                     "581c35888a8c8073ebac1067ad93ffa850624c544914fbd87fe538e49b8f7829"
-=======
-                    "b3226bced064770a09eb556d411538d5d41e4c4513deb3feb05b5b3c04896c27"
->>>>>>> 62b919fa
                 ],
                 "path": "android/app/src/main/cpp/libs/armeabi-v7a"
             },
             "android-aarch64": {
                 "matching_pattern": "^(?:kdf_[a-f0-9]{7,40}-android-aarch64|mm2_[a-f0-9]{7,40}-android-aarch64|mm2-[a-f0-9]{7,40}-android-aarch64-CI)\\.zip$",
                 "valid_zip_sha256_checksums": [
-<<<<<<< HEAD
                     "2be8c10798e692f0e459aeffb54bddb49ddeaa22bacd78d34b3ca3b575cb6d08"
-=======
-                    "e4111bbce3fa991430d632f8c0bf5d3ff55e505c34bde87f454db474f27eaa29"
->>>>>>> 62b919fa
                 ],
                 "path": "android/app/src/main/cpp/libs/arm64-v8a"
             },
             "linux": {
                 "matching_pattern": "^(?:kdf_[a-f0-9]{7,40}-linux-x86-64|mm2_[a-f0-9]{7,40}-linux-x86-64|mm2-[a-f0-9]{7,40}-Linux-Release)\\.zip$",
                 "valid_zip_sha256_checksums": [
-<<<<<<< HEAD
                     "9a1644aa5d3252aaf165c963218dda29727bc543181ecfc643aa4df39a24fc53"
-=======
-                    "cfe775cd2b4215bb2e5cb3516adb040ec8df64f8de9dc50e154f0ee863051e72"
->>>>>>> 62b919fa
                 ],
                 "path": "linux/bin"
             }
@@ -95,6 +63,7 @@
     "coins": {
         "fetch_at_build_enabled": true,
         "update_commit_on_build": true,
+        "bundled_coins_repo_commit": "322575ff3230d91e739be33861062173e1925cd3",
         "bundled_coins_repo_commit": "322575ff3230d91e739be33861062173e1925cd3",
         "coins_repo_api_url": "https://api.github.com/repos/KomodoPlatform/coins",
         "coins_repo_content_url": "https://komodoplatform.github.io/coins",
