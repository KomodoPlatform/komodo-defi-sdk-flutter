{
    "api": {
        "api_commit_hash": "d988953a6a958e86b4f68d0fb5fdbcc9820f6d57",
        "branch": "alt-main",
        "fetch_at_build_enabled": true,
        "concurrent_downloads_enabled": true,
        "source_urls": [
            "https://api.github.com/repos/KomodoPlatform/komodo-defi-framework",
            "https://sdk.devbuilds.komodo.earth/"
        ],
        "platforms": {
            "web": {
                "matching_pattern": "^(?:kdf_[a-f0-9]{7,40}-wasm|mm2_[a-f0-9]{7,40}-wasm|mm2-[a-f0-9]{7,40}-wasm)\\.zip$",
                "valid_zip_sha256_checksums": [
                    "52abca84fd49979283881475eee164a808bbeb942e3c1973f76e2bd83f50d9bf"
                ],
                "path": "web/kdf/bin"
            },
            "ios": {
                "matching_pattern": "^(?:kdf_[a-f0-9]{7,40}-ios-aarch64|mm2_[a-f0-9]{7,40}-ios-aarch64|mm2-[a-f0-9]{7,40}-ios-aarch64-CI)\\.zip$",
                "valid_zip_sha256_checksums": [
                    "4c074efc8ee6f7928a7f623c4575e5aed18a43fe49d1f8c67717361124874509"
                ],
                "path": "ios"
            },
            "macos": {
                "matching_pattern": "^(?:kdf_[a-f0-9]{7,40}-mac-arm64|mm2-[a-f0-9]{7,40}-Darwin-Release)\\.zip$",
                "valid_zip_sha256_checksums": [
                    "c1f6d65af765c62bb17190168b72eed6d407d264c6729c812ce0f4c309960288"
                ],
                "path": "macos/bin"
            },
            "windows": {
                "matching_pattern": "^(?:kdf_[a-f0-9]{7,40}-win-x86-64|mm2_[a-f0-9]{7,40}-win-x86-64|mm2-[a-f0-9]{7,40}-Win64)\\.zip$",
                "valid_zip_sha256_checksums": [
                    "9132aaf274123df340e434349fd214b791a14dee22aad48674af5061b488483e"
                ],
                "path": "windows/bin"
            },
            "android-armv7": {
                "matching_pattern": "^(?:kdf_[a-f0-9]{7,40}-android-armv7|mm2_[a-f0-9]{7,40}-android-armv7|mm2-[a-f0-9]{7,40}-android-armv7-CI)\\.zip$",
                "valid_zip_sha256_checksums": [
                    "0af8bf6d023ee194e87d47fca9472f1c66977d00346cba61bf3f0467094e2d5a"
                ],
                "path": "android/app/src/main/cpp/libs/armeabi-v7a"
            },
            "android-aarch64": {
                "matching_pattern": "^(?:kdf_[a-f0-9]{7,40}-android-aarch64|mm2_[a-f0-9]{7,40}-android-aarch64|mm2-[a-f0-9]{7,40}-android-aarch64-CI)\\.zip$",
                "valid_zip_sha256_checksums": [
                    "211f413fa3d3a0f61408228ef1c08d32a719ac4f2e3d61f4048c39a97dc5d11d"
                ],
                "path": "android/app/src/main/cpp/libs/arm64-v8a"
            },
            "linux": {
                "matching_pattern": "^(?:kdf_[a-f0-9]{7,40}-linux-x86-64|mm2_[a-f0-9]{7,40}-linux-x86-64|mm2-[a-f0-9]{7,40}-Linux-Release)\\.zip$",
                "valid_zip_sha256_checksums": [
                    "a4860a951b2fcb3f3f33eb925e67e00842cce6aa33148cfd671b9acc947c14ae"
                ],
                "path": "linux/bin"
            }
        }
    },
    "coins": {
        "fetch_at_build_enabled": true,
        "update_commit_on_build": true,
<<<<<<< HEAD
        "bundled_coins_repo_commit": "b85229291413f9f9e26ad5b6db2da7f7bfb56ac5",
=======
        "bundled_coins_repo_commit": "0fc30526f08de25d229ae8e14de4467a72720bc5",
>>>>>>> fdeb713d
        "coins_repo_api_url": "https://api.github.com/repos/KomodoPlatform/coins",
        "coins_repo_content_url": "https://komodoplatform.github.io/coins",
        "coins_repo_branch": "master",
        "runtime_updates_enabled": true,
        "mapped_files": {
            "assets/config/coins_config.json": "utils/coins_config_unfiltered.json",
            "assets/config/coins.json": "coins",
            "assets/config/seed_nodes.json": "seed-nodes.json"
        },
        "mapped_folders": {
            "assets/coin_icons/png/": "icons"
        },
        "concurrent_downloads_enabled": true
    }
}<|MERGE_RESOLUTION|>--- conflicted
+++ resolved
@@ -63,11 +63,7 @@
     "coins": {
         "fetch_at_build_enabled": true,
         "update_commit_on_build": true,
-<<<<<<< HEAD
-        "bundled_coins_repo_commit": "b85229291413f9f9e26ad5b6db2da7f7bfb56ac5",
-=======
         "bundled_coins_repo_commit": "0fc30526f08de25d229ae8e14de4467a72720bc5",
->>>>>>> fdeb713d
         "coins_repo_api_url": "https://api.github.com/repos/KomodoPlatform/coins",
         "coins_repo_content_url": "https://komodoplatform.github.io/coins",
         "coins_repo_branch": "master",
