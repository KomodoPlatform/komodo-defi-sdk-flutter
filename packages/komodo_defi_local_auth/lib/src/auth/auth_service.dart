import 'dart:async';
import 'dart:io';

import 'package:flutter/foundation.dart' show kIsWeb;
import 'package:komodo_defi_framework/komodo_defi_framework.dart';
import 'package:komodo_defi_local_auth/src/auth/storage/secure_storage.dart';
import 'package:komodo_defi_rpc_methods/komodo_defi_rpc_methods.dart';
import 'package:komodo_defi_types/komodo_defi_type_utils.dart';
import 'package:komodo_defi_types/komodo_defi_types.dart';
import 'package:logging/logging.dart';
import 'package:mutex/mutex.dart';
import 'package:uuid/uuid.dart';

part 'auth_service_auth_extension.dart';
part 'auth_service_kdf_extension.dart';
part 'auth_service_operations_extension.dart';

abstract interface class IAuthService {
  Future<List<KdfUser>> getUsers();

  Future<KdfUser> signIn({
    required String walletName,
    required String password,
    required AuthOptions options,
  });

  /// Throws [AuthException] if user creation fails, the wallet already exists,
  /// or the seed phrase is not a valid BIP39 seed phrase.
  Future<KdfUser> register({
    required String walletName,
    required String password,
    required AuthOptions options,
    Mnemonic? mnemonic,
  });

  /// Waits for active operations to complete before signin the user out.
  Future<void> signOut();

  /// Returns true if KDF is running and the active wallet is registered with
  /// the auth service. Otherwise, returns false.
  Future<bool> isSignedIn();

  /// Returns the [KdfUser] associated with the active wallet if KDF is running,
  /// otherwise null.
  ///
  /// **Performance Note**: This method returns the last user emitted by health
  /// checks (updated every 5 minutes) to reduce RPC load. This means the
  /// returned value could be up to 5 minutes stale if the active wallet is
  /// changed externally. For most use cases, this trade-off is acceptable and
  /// significantly reduces RPC spam.
  ///
  /// NOTE: this function does not start/stop KDF or modify the active user,
  /// so atomic read/write protection is not used within and not required when
  /// calling this function.
  Future<KdfUser?> getActiveUser();

  /// Returns the [Mnemonic] for the active wallet, throws an [AuthException]
  /// otherwise.
  ///
  /// If [encrypted] is true, the encrypted mnemonic is returned. Otherwise,
  /// the plaintext mnemonic is returned, which requires the [walletPassword]
  /// to be provided.
  ///
  /// NOTE: this function does not start/stop KDF or modify the active user,
  /// so atomic read/write protection is not used within and not required when
  /// calling this function.
  Future<Mnemonic> getMnemonic({
    required bool encrypted,
    required String? walletPassword,
  });

  /// Changes the password for the current user.
  ///
  /// Throws [AuthException] if the current password is incorrect or if no user
  /// is signed in.
  Future<void> updatePassword({
    required String currentPassword,
    required String newPassword,
  });

  /// Deletes the specified wallet.
  Future<void> deleteWallet({
    required String walletName,
    required String password,
  });

  /// Method to store custom metadata for the user.
  ///
  /// Overwrites any existing metadata.
  ///
  /// This does not emit an auth state change event.
  ///
  /// NB: This is intended to only be a short-term solution until the SDK
  /// is fully integrated with KW. This may be deprecated in the future.
  Future<void> setActiveUserMetadata(JsonMap metadata);

  /// Attempts to restore a user session without requiring password authentication
  /// Only works if the KDF API is running and the wallet exists
  Future<void> restoreSession(KdfUser user);

  /// Ensures that KDF is healthy and responsive. If KDF is not healthy,
  /// attempts to restart it with the current user's configuration.
  /// This is useful for recovering from situations where KDF has become
  /// unavailable, especially on mobile platforms after app backgrounding.
  /// Returns true if KDF is healthy or was successfully restarted, false otherwise.
  Future<bool> ensureKdfHealthy();

  Stream<KdfUser?> get authStateChanges;
  Future<void> dispose();
}

class KdfAuthService implements IAuthService {
  KdfAuthService(this._kdfFramework, this._hostConfig) : _sessionId = const Uuid().v4() {
    _logger.info('[$_sessionId] KdfAuthService initialized');
    _startHealthCheck();
    _subscribeToShutdownSignals();
  }

  final KomodoDefiFramework _kdfFramework;
  final IKdfHostConfig _hostConfig;
  final StreamController<KdfUser?> _authStateController =
      StreamController.broadcast();
  final SecureLocalStorage _secureStorage = SecureLocalStorage();
  final ReadWriteMutex _authMutex = ReadWriteMutex();
  final Logger _logger = Logger('KdfAuthService');
<<<<<<< HEAD
=======
  final String _sessionId;
>>>>>>> f696e4f7

  KdfUser? _lastEmittedUser;
  Timer? _healthCheckTimer;
  StreamSubscription<ShutdownSignalEvent>? _shutdownSubscription;

  // Cache for wallet users list to avoid spamming get_wallet_names
  List<KdfUser>? _usersCache;
  DateTime? _usersCacheTimestamp;
  final Duration _usersCacheTtl = const Duration(minutes: 5);

  // Single-flight guard for ensureKdfHealthy to prevent concurrent restarts
  Future<bool>? _ongoingHealthCheck;
  DateTime? _lastHealthCheckAttempt;
  DateTime? _lastHealthCheckCompleted;

  ApiClient get _client => _kdfFramework.client;
  late final methods = KomodoDefiRpcMethods(_client);

  @override
  Future<KdfUser> signIn({
    required String walletName,
    required String password,
    required AuthOptions options,
  }) async {
    _logger.info('[$_sessionId] signIn: Starting login for wallet: $walletName');
    
    // Proactively ensure KDF is healthy before attempting login
    // This prevents login attempts while KDF is down or restarting
    final isHealthy = await ensureKdfHealthy().timeout(
      const Duration(seconds: 3),
      onTimeout: () {
        _logger.warning('[$_sessionId] signIn: Health check timed out after 3s');
        return false;
      },
    );
    
    if (!isHealthy) {
      _logger.warning('[$_sessionId] signIn: KDF not healthy, retrying after 1s');
      // Wait and retry once
      await Future.delayed(const Duration(milliseconds: 1000));
      final retryHealthy = await ensureKdfHealthy().timeout(
        const Duration(seconds: 3),
        onTimeout: () => false,
      );
      if (!retryHealthy) {
        _logger.severe('[$_sessionId] signIn: KDF still not healthy after retry');
        throw AuthException(
          'KDF is not available. Please try again.',
          type: AuthExceptionType.apiConnectionError,
        );
      }
    }
    
    _logger.info('[$_sessionId] signIn: KDF healthy, proceeding with login');
    
    // [getActiveUser] performs a read lock, which should happen outside of
    // the write lock to prevent deadlocks. If kdf is not running, null is
    // returned, so we can safely call it here without any checks.
    final activeUser = await getActiveUser();

    final user = await _lockWriteOperation<KdfUser>(() async {
      // Check if already signed in first
      if (await _kdfFramework.isRunning()) {
        if (activeUser?.walletId.name == walletName) {
          return activeUser!;
        }
        // If running but wrong user, stop KDF
        await _stopKdf();
      }

      final storedUser = await _secureStorage.getUser(walletName);
      if (storedUser == null) {
        throw AuthException.notFound();
      }

      // If we know this is not a BIP39 seed, don't allow HD mode
      if (!storedUser.isBip39Seed &&
          options.derivationMethod == DerivationMethod.hdWallet) {
        throw AuthException(
          'Cannot use HD mode with non-BIP39 seed',
          type: AuthExceptionType.generalAuthError,
        );
      }

      final config = await _generateStartupConfig(
        walletName: walletName,
        walletPassword: password,
        allowRegistrations: false,
        hdEnabled: options.derivationMethod == DerivationMethod.hdWallet,
        allowWeakPassword: options.allowWeakPassword,
      );

      final user = await _authenticateUser(config);
      _emitAuthStateChange(user);
      return user;
    });

    return user;
  }

  @override
  Future<KdfUser> register({
    required String walletName,
    required String password,
    AuthOptions options = const AuthOptions(
      derivationMethod: DerivationMethod.hdWallet,
    ),
    Mnemonic? mnemonic,
  }) async {
    await _ensureKdfRunning();

    await _runReadOperation(() async {
      final walletExists = await _walletExists(walletName);
      if (walletExists) {
        throw AuthException(
          'Wallet already exists',
          type: AuthExceptionType.generalAuthError,
        );
      }
    });

    // replaces the __assertWalletOrStop method - wait for read/write locks to
    // be released here.
    // can be used outside of a lock, since both functions are public-facing
    // and manage their own read/write locks
    if (await isSignedIn()) {
      await signOut();
    }

    final config = await _generateStartupConfig(
      walletName: walletName,
      walletPassword: password,
      allowRegistrations: true,
      plaintextMnemonic: mnemonic?.plaintextMnemonic,
      hdEnabled: options.derivationMethod == DerivationMethod.hdWallet,
      allowWeakPassword: options.allowWeakPassword,
    );

    return _lockWriteOperation(() async {
      final isImported = mnemonic != null;
      final currentUser = await _registerNewUser(config, options, isImported);
      _emitAuthStateChange(currentUser);
      _invalidateUsersCache();
      return currentUser;
    });
  }

  @override
  Future<List<KdfUser>> getUsers() async {
    await _ensureKdfRunning();

    return _runReadOperation(() async {
      // Serve from cache if fresh
      if (_usersCache != null &&
          _usersCacheTimestamp != null &&
          DateTime.now().difference(_usersCacheTimestamp!) < _usersCacheTtl) {
        return _usersCache!;
      }

      final walletNames = await _client.rpc.wallet.getWalletNames();

      final users = await Future.wait(
        walletNames.walletNames.map((name) async {
          final user = await _secureStorage.getUser(name);
          if (user != null) return user;

          // Create new user record if none exists
          final newUser = KdfUser(
            walletId: WalletId.fromName(name, _fallbackAuthOptions),
            isBip39Seed: true, // Default to true until verified otherwise
          );
          await _secureStorage.saveUser(newUser);
          return newUser;
        }),
      );

      _usersCache = users;
      _usersCacheTimestamp = DateTime.now();
      return users;
    });
  }

  Future<void> updateUserBip39Status(String walletName, bool isBip39) async {
    final existingUser = await _secureStorage.getUser(walletName);
    if (existingUser == null) return;

    // Don't allow switching to HD if not BIP39
    if (!isBip39 && existingUser.isHd) {
      throw AuthException(
        'Cannot use non-BIP39 seed with HD wallet',
        type: AuthExceptionType.generalAuthError,
      );
    }

    final updatedUser = existingUser.copyWith(isBip39Seed: isBip39);
    await _secureStorage.saveUser(updatedUser);
  }

  @override
  Future<void> signOut() async {
    await _lockWriteOperation(() async {
      await _stopKdf();
      _emitAuthStateChange(null);
    });
  }

  @override
  Future<bool> isSignedIn() async {
    return await getActiveUser() != null;
  }

  @override
  Future<KdfUser?> getActiveUser() async {
    return _runReadOperation(() async {
      // Prefer last known user emitted by health checks to avoid extra RPCs
      if (_lastEmittedUser != null) {
        return _lastEmittedUser;
      }
      return _getActiveUser();
    });
  }

  AuthOptions get _fallbackAuthOptions =>
      const AuthOptions(derivationMethod: DerivationMethod.hdWallet);

  @override
  Future<Mnemonic> getMnemonic({
    required bool encrypted,
    required String? walletPassword,
  }) async {
    return _runReadOperation(() async {
      assert(
        encrypted || walletPassword != null,
        'walletPassword is required to retrieve plaintext mnemonic.',
      );

      if (await getActiveUser() == null) {
        throw AuthException(
          'No user signed in',
          type: AuthExceptionType.unauthorized,
        );
      }

      return _getMnemonic(encrypted: encrypted, walletPassword: walletPassword);
    });
  }

  @override
  Future<void> updatePassword({
    required String currentPassword,
    required String newPassword,
  }) async {
    return _runReadOperation(() async {
      if (await getActiveUser() == null) {
        throw AuthException(
          'No user signed in',
          type: AuthExceptionType.unauthorized,
        );
      }

      try {
        await _client.rpc.wallet.changeMnemonicPassword(
          currentPassword: currentPassword,
          newPassword: newPassword,
        );
      } on ChangeMnemonicIncorrectPasswordErrorResponse catch (e) {
        throw AuthException(
          'Incorrect current password',
          type: AuthExceptionType.incorrectPassword,
          details: {'error': e.error, 'errorType': e.errorType},
        );
      } catch (e) {
        final knownExceptions = AuthException.findExceptionsInLog(
          e.toString().toLowerCase(),
        );
        if (knownExceptions.isNotEmpty) {
          throw knownExceptions.first;
        }

        throw AuthException(
          'Failed to change password: $e',
          type: AuthExceptionType.generalAuthError,
        );
      }
    });
  }

  @override
  Future<void> deleteWallet({
    required String walletName,
    required String password,
  }) async {
    await _ensureKdfRunning();
    return _runReadOperation(() async {
      try {
        await _client.rpc.wallet.deleteWallet(
          walletName: walletName,
          password: password,
        );
        await _secureStorage.deleteUser(walletName);
        _invalidateUsersCache();
      } on DeleteWalletInvalidPasswordErrorResponse catch (e) {
        throw AuthException(
          e.error ?? 'Invalid password',
          type: AuthExceptionType.incorrectPassword,
        );
      } on DeleteWalletWalletNotFoundErrorResponse {
        throw AuthException.notFound();
      } on DeleteWalletCannotDeleteActiveWalletErrorResponse catch (e) {
        throw AuthException(
          e.error ?? 'Cannot delete active wallet',
          type: AuthExceptionType.generalAuthError,
        );
      } on DeleteWalletWalletsStorageErrorResponse catch (e) {
        throw AuthException(
          e.error ?? 'Wallet storage error',
          type: AuthExceptionType.internalError,
        );
      } on DeleteWalletInvalidRequestErrorResponse catch (e) {
        throw AuthException(
          e.error ?? 'Invalid request',
          type: AuthExceptionType.internalError,
        );
      } on DeleteWalletInternalErrorResponse catch (e) {
        throw AuthException(
          e.error ?? 'Internal error',
          type: AuthExceptionType.internalError,
        );
      } catch (e) {
        final knownExceptions = AuthException.findExceptionsInLog(
          e.toString().toLowerCase(),
        );
        if (knownExceptions.isNotEmpty) {
          throw knownExceptions.first;
        }
        throw AuthException(
          'Failed to delete wallet: $e',
          type: AuthExceptionType.generalAuthError,
        );
      }
    });
  }

  void _invalidateUsersCache() {
    _usersCache = null;
    _usersCacheTimestamp = null;
  }

  @override
  Stream<KdfUser?> get authStateChanges => _authStateController.stream;

  @override
  Future<void> dispose() async {
    // Wait for running operations to complete before disposing. Write lock can
    // only be acquired once the active read/write operations complete.
    await _lockWriteOperation(() async {
      _healthCheckTimer?.cancel();
      await _shutdownSubscription?.cancel();
      _shutdownSubscription = null;
      await _stopKdf();
      _authStateController.close();
      _lastEmittedUser = null;
    });
  }

  late final Future<KdfStartupConfig> _noAuthConfig =
      KdfStartupConfig.noAuthStartup(rpcPassword: _hostConfig.rpcPassword);

  Future<bool> verifyEncryptedSeedBip39Compatibility(String password) async {
    final mnemonic = await getMnemonic(
      encrypted: false,
      walletPassword: password,
    );

    if (mnemonic.plaintextMnemonic == null) {
      throw AuthException(
        'Failed to decrypt seed for verification',
        type: AuthExceptionType.generalAuthError,
      );
    }

    return MnemonicValidator().init().then((_) {
      final result = MnemonicValidator().validateMnemonic(
        mnemonic.plaintextMnemonic!,
        isHd: false,
        allowCustomSeed: true,
      );

      return result == null;
    });
  }

  /// Returns the [KdfUser] associated with the active wallet if authenticated,
  /// otherwise throws an [AuthException].
  Future<KdfUser> _activeUserOrThrow() async {
    final activeUser = await getActiveUser();
    if (activeUser == null) {
      throw AuthException.notSignedIn();
    }
    return activeUser;
  }

  @override
  Future<void> setActiveUserMetadata(Map<String, dynamic> metadata) async {
    final activeUser = await _activeUserOrThrow();
    // TODO: Implement locks for this to avoid this method interfering with
    // more sensitive operations.
    final user = await _secureStorage.getUser(activeUser.walletId.name);
    if (user == null) throw AuthException.notFound();

    final updatedUser = user.copyWith(metadata: metadata);
    await _secureStorage.saveUser(updatedUser);

    // Update cache silently without triggering auth state change. Updating the
    // storage and cache at the same time emulates the same behaviour as before.
    // Update user metadata for any subsequent access without emitting auth
    // state changes, as the metadata field is currently used for events like
    // coin activation, wallet type (derivation), and seed backup status
    _lastEmittedUser = updatedUser;
  }

  @override
  Future<void> restoreSession(KdfUser user) async {
    // Only attempt to restore the session if KDF is running
    return _runReadOperation(() async {
      try {
        // Check if KDF is running
        if (!await _kdfFramework.isRunning()) {
          throw AuthException(
            'KDF API is not running, cannot restore session',
            type: AuthExceptionType.apiConnectionError,
          );
        }

        // Verify the wallet exists in KDF
        final wallets = await getUsers();
        final walletExists = wallets.any(
          (w) => w.walletId.name == user.walletId.name,
        );

        if (!walletExists) {
          throw AuthException(
            'Wallet not found: ${user.walletId.name}',
            type: AuthExceptionType.walletNotFound,
          );
        }

        // Update internal state and emit auth state change
        _lastEmittedUser = user;
        _emitAuthStateChange(user);
      } catch (e) {
        throw AuthException(
          'Failed to restore session: $e',
          type: AuthExceptionType.generalAuthError,
        );
      }
    });
  }

  @override
  Future<bool> ensureKdfHealthy() async {
    // Single-flight guard: if a health check is already in progress, return that future
    if (_ongoingHealthCheck != null) {
      _logger.info('[$_sessionId] ensureKdfHealthy: Health check already in progress, awaiting result');
      return _ongoingHealthCheck!;
    }

    // Cooldown mechanism: prevent rapid successive health checks
    // Only apply cooldown if a previous check has completed
    final now = DateTime.now();
    if (_lastHealthCheckCompleted != null) {
      final timeSinceLastCheck = now.difference(_lastHealthCheckCompleted!);
      if (timeSinceLastCheck.inSeconds < 2) {
        _logger.info('[$_sessionId] ensureKdfHealthy: In cooldown period (${timeSinceLastCheck.inSeconds}s since last check)');
        return false;
      }
    }

    // Start the health check and store the future
    _lastHealthCheckAttempt = now;
    _ongoingHealthCheck = _performHealthCheck();

    try {
      final result = await _ongoingHealthCheck!;
      _lastHealthCheckCompleted = DateTime.now();
      final elapsed = _lastHealthCheckCompleted!.difference(_lastHealthCheckAttempt!);
      _logger.info('[$_sessionId] ensureKdfHealthy: Completed in ${elapsed.inMilliseconds}ms, result=$result');
      return result;
    } finally {
      // Clear the ongoing check flag when done
      _ongoingHealthCheck = null;
    }
  }

  Future<bool> _performHealthCheck() async {
    _logger.info('[$_sessionId] _performHealthCheck: Starting health check');
    final stopwatch = Stopwatch()..start();
    
    try {
      // First check if KDF is healthy with a short timeout
      final isHealthy = await _kdfFramework.isHealthy().timeout(
        const Duration(seconds: 2),
        onTimeout: () {
          _logger.warning('[$_sessionId] _performHealthCheck: isHealthy() timed out after 2s');
          return false;
        },
      );
      
      if (isHealthy) {
        // Double verification: even if isHealthy() returns true, verify with version() RPC
        // This prevents false positives where native status reports "running" but HTTP is down
        _logger.info('[$_sessionId] _performHealthCheck: Initial check passed, performing double verification');
        final doubleCheck = await _verifyKdfHealthy().timeout(
          const Duration(seconds: 2),
          onTimeout: () {
            _logger.warning('[$_sessionId] _performHealthCheck: Double verification timed out');
            return false;
          },
        );
        
        if (doubleCheck) {
          stopwatch.stop();
          _logger.info('[$_sessionId] _performHealthCheck: KDF is healthy (double verified) in ${stopwatch.elapsedMilliseconds}ms');
          return true;
        }
        
        _logger.warning('[$_sessionId] _performHealthCheck: Double verification failed, KDF not actually healthy');
      }

      _logger.warning('[$_sessionId] _performHealthCheck: KDF is not healthy, forcing full restart');

      // Use _lastEmittedUser instead of calling _getActiveUser() RPC when KDF is down
      // This avoids blocking on a dead KDF
      final hadAuthenticatedUser = _lastEmittedUser != null;
      _logger.info('[$_sessionId] _performHealthCheck: hadAuthenticatedUser=$hadAuthenticatedUser');

      // FORCE a full stop->start cycle when we've determined KDF is unhealthy
      // Don't trust isRunning() as it can be stale after iOS backgrounding
      _logger.info('[$_sessionId] _performHealthCheck: Forcing clean shutdown (ignoring isRunning status)');
      try {
        await _stopKdf().timeout(
          const Duration(seconds: 2),
          onTimeout: () {
            _logger.warning('[$_sessionId] _performHealthCheck: kdfStop() timed out');
          },
        );
      } catch (e) {
        _logger.warning('[$_sessionId] _performHealthCheck: Error during shutdown: $e (continuing with restart)');
        // KDF might already be dead, continue with restart
      }
      
      // Reset HTTP client unconditionally to drop stale keep-alive connections
      _logger.info('[$_sessionId] _performHealthCheck: Resetting HTTP client');
      _kdfFramework.resetHttpClient();

      // Force restart KDF in no-auth mode (we don't have the password)
      // Use _forceStartKdf instead of _ensureKdfRunning to bypass isRunning check
      _logger.info('[$_sessionId] _performHealthCheck: Force starting KDF');
      final restartStopwatch = Stopwatch()..start();
      await _forceStartKdf();
      restartStopwatch.stop();
      _logger.info('[$_sessionId] _performHealthCheck: KDF force start completed in ${restartStopwatch.elapsedMilliseconds}ms');

      // Reset HTTP client again after restart to ensure no stale sockets
      _logger.info('[$_sessionId] _performHealthCheck: Resetting HTTP client again after restart');
      _kdfFramework.resetHttpClient();

      // Add 200ms delay after restart before verification to avoid race where
      // native status reports "up" but HTTP listener hasn't bound yet
      _logger.info('[$_sessionId] _performHealthCheck: Waiting 200ms for HTTP listener to bind');
      await Future.delayed(const Duration(milliseconds: 200));

      // Check if restart was successful with a strong health check (version RPC)
      _logger.info('[$_sessionId] _performHealthCheck: Verifying KDF health with version check');
      final verifyStopwatch = Stopwatch()..start();
      final isHealthyAfterRestart = await _verifyKdfHealthy().timeout(
        const Duration(seconds: 2),
        onTimeout: () {
          _logger.warning('[$_sessionId] _performHealthCheck: Health verification timed out');
          return false;
        },
      );
      verifyStopwatch.stop();
      _logger.info('[$_sessionId] _performHealthCheck: Health verification took ${verifyStopwatch.elapsedMilliseconds}ms, result=$isHealthyAfterRestart');

      // If we had an authenticated user, emit logged-out state
      // This will trigger the UI to show re-authentication prompt
      if (hadAuthenticatedUser && _lastEmittedUser != null) {
        _logger.info('[$_sessionId] _performHealthCheck: Emitting logged-out state');
        _emitAuthStateChange(null);
      }

      stopwatch.stop();
      _logger.info('[$_sessionId] _performHealthCheck: Health check completed in ${stopwatch.elapsedMilliseconds}ms, result=$isHealthyAfterRestart');
      return isHealthyAfterRestart;
    } catch (e) {
      stopwatch.stop();
      _logger.severe('[$_sessionId] _performHealthCheck: Error during health check after ${stopwatch.elapsedMilliseconds}ms: $e');
      // If we can't restart KDF and had an authenticated user, emit logged-out state
      if (_lastEmittedUser != null) {
        _logger.info('[$_sessionId] _performHealthCheck: Emitting logged-out state due to error');
        _emitAuthStateChange(null);
      }
      // Log the error but don't throw - return false to indicate failure
      return false;
    }
  }

  /// Force starts KDF without checking isRunning() status
  /// This is needed when we've determined KDF is unhealthy but isRunning() returns stale true
  Future<void> _forceStartKdf() async {
    _logger.info('[$_sessionId] _forceStartKdf: Starting KDF (bypassing isRunning check)');
    await _lockWriteOperation(() async {
      final startStopwatch = Stopwatch()..start();
      final result = await _kdfFramework.startKdf(await _noAuthConfig);
      startStopwatch.stop();
      _logger.info('[$_sessionId] _forceStartKdf: startKdf() returned ${result.name} in ${startStopwatch.elapsedMilliseconds}ms');
      
      if (!result.isStartingOrAlreadyRunning()) {
        _logger.severe('[$_sessionId] _forceStartKdf: Failed to start KDF: ${result.name}');
        throw KdfExtensions._mapStartupErrorToAuthException(result);
      }
      
      _logger.info('[$_sessionId] _forceStartKdf: Waiting for RPC to be up');
      final waitStopwatch = Stopwatch()..start();
      await _waitUntilKdfRpcIsUp();
      waitStopwatch.stop();
      _logger.info('[$_sessionId] _forceStartKdf: RPC is up after ${waitStopwatch.elapsedMilliseconds}ms');
    });
  }

  /// Verifies KDF is healthy by checking if it responds to a version RPC
  /// This is a stronger check than just checking if the socket is open
  Future<bool> _verifyKdfHealthy() async {
    try {
      // Try to get KDF version - this confirms KDF is actually responding to RPCs
      await _kdfFramework.version();
      return true;
    } catch (e) {
      _logger.warning('[$_sessionId] _verifyKdfHealthy: Version check failed: $e');
      return false;
    }
  }
}<|MERGE_RESOLUTION|>--- conflicted
+++ resolved
@@ -123,24 +123,21 @@
   final SecureLocalStorage _secureStorage = SecureLocalStorage();
   final ReadWriteMutex _authMutex = ReadWriteMutex();
   final Logger _logger = Logger('KdfAuthService');
-<<<<<<< HEAD
-=======
   final String _sessionId;
->>>>>>> f696e4f7
 
   KdfUser? _lastEmittedUser;
   Timer? _healthCheckTimer;
+
+  // Single-flight guard for ensureKdfHealthy to prevent concurrent restarts
+  Future<bool>? _ongoingHealthCheck;
+  DateTime? _lastHealthCheckAttempt;
+  DateTime? _lastHealthCheckCompleted;
   StreamSubscription<ShutdownSignalEvent>? _shutdownSubscription;
 
   // Cache for wallet users list to avoid spamming get_wallet_names
   List<KdfUser>? _usersCache;
   DateTime? _usersCacheTimestamp;
   final Duration _usersCacheTtl = const Duration(minutes: 5);
-
-  // Single-flight guard for ensureKdfHealthy to prevent concurrent restarts
-  Future<bool>? _ongoingHealthCheck;
-  DateTime? _lastHealthCheckAttempt;
-  DateTime? _lastHealthCheckCompleted;
 
   ApiClient get _client => _kdfFramework.client;
   late final methods = KomodoDefiRpcMethods(_client);
