--- conflicted
+++ resolved
@@ -17,12 +17,8 @@
   json_annotation: ^4.9.0
   komodo_defi_rpc_methods:
     path: ../komodo_defi_rpc_methods
-<<<<<<< HEAD
-  meta: ^1.9.1
+  meta: ^1.15.0
   rational: ^2.2.3
-=======
-  meta: ^1.15.0
->>>>>>> e2561b30
 
 dev_dependencies:
   build_runner: ^2.4.14
