--- conflicted
+++ resolved
@@ -36,12 +36,6 @@
 @override
 String toString() {
   return 'FeeInfo(coin: $coin)';
-<<<<<<< HEAD
-}
-
-
-=======
->>>>>>> 060d75ee
 }
 
 
@@ -60,21 +54,6 @@
 
 }
 /// @nodoc
-<<<<<<< HEAD
-abstract mixin class $FeeInfoCopyWith<$Res>  {
-  factory $FeeInfoCopyWith(FeeInfo value, $Res Function(FeeInfo) _then) = _$FeeInfoCopyWithImpl;
-@useResult
-$Res call({
- String coin
-});
-
-
-
-
-}
-/// @nodoc
-=======
->>>>>>> 060d75ee
 class _$FeeInfoCopyWithImpl<$Res>
     implements $FeeInfoCopyWith<$Res> {
   _$FeeInfoCopyWithImpl(this._self, this._then);
@@ -91,8 +70,6 @@
   ));
 }
 
-<<<<<<< HEAD
-=======
 }
 
 
@@ -254,9 +231,7 @@
 }
 }
 
->>>>>>> 060d75ee
-}
-
+}
 
 /// @nodoc
 
@@ -290,29 +265,11 @@
 @override
 String toString() {
   return 'FeeInfo.utxoFixed(coin: $coin, amount: $amount)';
-<<<<<<< HEAD
-}
-
-
-=======
->>>>>>> 060d75ee
-}
-
-
-}
-
-/// @nodoc
-abstract mixin class $FeeInfoUtxoFixedCopyWith<$Res> implements $FeeInfoCopyWith<$Res> {
-  factory $FeeInfoUtxoFixedCopyWith(FeeInfoUtxoFixed value, $Res Function(FeeInfoUtxoFixed) _then) = _$FeeInfoUtxoFixedCopyWithImpl;
-@override @useResult
-$Res call({
- String coin, Decimal amount
-});
-
-
-
-
-}
+}
+
+
+}
+
 /// @nodoc
 abstract mixin class $FeeInfoUtxoFixedCopyWith<$Res> implements $FeeInfoCopyWith<$Res> {
   factory $FeeInfoUtxoFixedCopyWith(FeeInfoUtxoFixed value, $Res Function(FeeInfoUtxoFixed) _then) = _$FeeInfoUtxoFixedCopyWithImpl;
