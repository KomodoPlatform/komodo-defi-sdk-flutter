// GENERATED CODE - DO NOT MODIFY BY HAND
// coverage:ignore-file
// ignore_for_file: type=lint
// ignore_for_file: unused_element, deprecated_member_use, deprecated_member_use_from_same_package, use_function_type_syntax_for_parameters, unnecessary_const, avoid_init_to_null, invalid_override_different_default_values_named, prefer_expression_function_bodies, annotate_overrides, invalid_annotation_target, unnecessary_question_mark

part of 'new_address_state.dart';

// **************************************************************************
// FreezedGenerator
// **************************************************************************

// dart format off
T _$identity<T>(T value) => value;

/// @nodoc
mixin _$NewAddressState {

 NewAddressStatus get status; String? get message; int? get taskId; NewAddressInfo? get address; String? get expectedAddress; String? get error;
/// Create a copy of NewAddressState
/// with the given fields replaced by the non-null parameter values.
@JsonKey(includeFromJson: false, includeToJson: false)
@pragma('vm:prefer-inline')
$NewAddressStateCopyWith<NewAddressState> get copyWith => _$NewAddressStateCopyWithImpl<NewAddressState>(this as NewAddressState, _$identity);

  /// Serializes this NewAddressState to a JSON map.
  Map<String, dynamic> toJson();


@override
bool operator ==(Object other) {
  return identical(this, other) || (other.runtimeType == runtimeType&&other is NewAddressState&&(identical(other.status, status) || other.status == status)&&(identical(other.message, message) || other.message == message)&&(identical(other.taskId, taskId) || other.taskId == taskId)&&(identical(other.address, address) || other.address == address)&&(identical(other.expectedAddress, expectedAddress) || other.expectedAddress == expectedAddress)&&(identical(other.error, error) || other.error == error));
}

@JsonKey(includeFromJson: false, includeToJson: false)
@override
int get hashCode => Object.hash(runtimeType,status,message,taskId,address,expectedAddress,error);

@override
String toString() {
  return 'NewAddressState(status: $status, message: $message, taskId: $taskId, address: $address, expectedAddress: $expectedAddress, error: $error)';
}


}

/// @nodoc
abstract mixin class $NewAddressStateCopyWith<$Res>  {
  factory $NewAddressStateCopyWith(NewAddressState value, $Res Function(NewAddressState) _then) = _$NewAddressStateCopyWithImpl;
@useResult
$Res call({
 NewAddressStatus status, String? message, int? taskId, NewAddressInfo? address, String? expectedAddress, String? error
});




}
/// @nodoc
class _$NewAddressStateCopyWithImpl<$Res>
    implements $NewAddressStateCopyWith<$Res> {
  _$NewAddressStateCopyWithImpl(this._self, this._then);

  final NewAddressState _self;
  final $Res Function(NewAddressState) _then;

/// Create a copy of NewAddressState
/// with the given fields replaced by the non-null parameter values.
@pragma('vm:prefer-inline') @override $Res call({Object? status = null,Object? message = freezed,Object? taskId = freezed,Object? address = freezed,Object? expectedAddress = freezed,Object? error = freezed,}) {
  return _then(_self.copyWith(
status: null == status ? _self.status : status // ignore: cast_nullable_to_non_nullable
as NewAddressStatus,message: freezed == message ? _self.message : message // ignore: cast_nullable_to_non_nullable
as String?,taskId: freezed == taskId ? _self.taskId : taskId // ignore: cast_nullable_to_non_nullable
as int?,address: freezed == address ? _self.address : address // ignore: cast_nullable_to_non_nullable
as NewAddressInfo?,expectedAddress: freezed == expectedAddress ? _self.expectedAddress : expectedAddress // ignore: cast_nullable_to_non_nullable
as String?,error: freezed == error ? _self.error : error // ignore: cast_nullable_to_non_nullable
as String?,
  ));
<<<<<<< HEAD
=======
}

}


/// Adds pattern-matching-related methods to [NewAddressState].
extension NewAddressStatePatterns on NewAddressState {
/// A variant of `map` that fallback to returning `orElse`.
///
/// It is equivalent to doing:
/// ```dart
/// switch (sealedClass) {
///   case final Subclass value:
///     return ...;
///   case _:
///     return orElse();
/// }
/// ```

@optionalTypeArgs TResult maybeMap<TResult extends Object?>(TResult Function( _NewAddressState value)?  $default,{required TResult orElse(),}){
final _that = this;
switch (_that) {
case _NewAddressState() when $default != null:
return $default(_that);case _:
  return orElse();

}
}
/// A `switch`-like method, using callbacks.
///
/// Callbacks receives the raw object, upcasted.
/// It is equivalent to doing:
/// ```dart
/// switch (sealedClass) {
///   case final Subclass value:
///     return ...;
///   case final Subclass2 value:
///     return ...;
/// }
/// ```

@optionalTypeArgs TResult map<TResult extends Object?>(TResult Function( _NewAddressState value)  $default,){
final _that = this;
switch (_that) {
case _NewAddressState():
return $default(_that);case _:
  throw StateError('Unexpected subclass');

}
}
/// A variant of `map` that fallback to returning `null`.
///
/// It is equivalent to doing:
/// ```dart
/// switch (sealedClass) {
///   case final Subclass value:
///     return ...;
///   case _:
///     return null;
/// }
/// ```

@optionalTypeArgs TResult? mapOrNull<TResult extends Object?>(TResult? Function( _NewAddressState value)?  $default,){
final _that = this;
switch (_that) {
case _NewAddressState() when $default != null:
return $default(_that);case _:
  return null;

}
}
/// A variant of `when` that fallback to an `orElse` callback.
///
/// It is equivalent to doing:
/// ```dart
/// switch (sealedClass) {
///   case Subclass(:final field):
///     return ...;
///   case _:
///     return orElse();
/// }
/// ```

@optionalTypeArgs TResult maybeWhen<TResult extends Object?>(TResult Function( NewAddressStatus status,  String? message,  int? taskId,  NewAddressInfo? address,  String? expectedAddress,  String? error)?  $default,{required TResult orElse(),}) {final _that = this;
switch (_that) {
case _NewAddressState() when $default != null:
return $default(_that.status,_that.message,_that.taskId,_that.address,_that.expectedAddress,_that.error);case _:
  return orElse();

}
}
/// A `switch`-like method, using callbacks.
///
/// As opposed to `map`, this offers destructuring.
/// It is equivalent to doing:
/// ```dart
/// switch (sealedClass) {
///   case Subclass(:final field):
///     return ...;
///   case Subclass2(:final field2):
///     return ...;
/// }
/// ```

@optionalTypeArgs TResult when<TResult extends Object?>(TResult Function( NewAddressStatus status,  String? message,  int? taskId,  NewAddressInfo? address,  String? expectedAddress,  String? error)  $default,) {final _that = this;
switch (_that) {
case _NewAddressState():
return $default(_that.status,_that.message,_that.taskId,_that.address,_that.expectedAddress,_that.error);case _:
  throw StateError('Unexpected subclass');

}
}
/// A variant of `when` that fallback to returning `null`
///
/// It is equivalent to doing:
/// ```dart
/// switch (sealedClass) {
///   case Subclass(:final field):
///     return ...;
///   case _:
///     return null;
/// }
/// ```

@optionalTypeArgs TResult? whenOrNull<TResult extends Object?>(TResult? Function( NewAddressStatus status,  String? message,  int? taskId,  NewAddressInfo? address,  String? expectedAddress,  String? error)?  $default,) {final _that = this;
switch (_that) {
case _NewAddressState() when $default != null:
return $default(_that.status,_that.message,_that.taskId,_that.address,_that.expectedAddress,_that.error);case _:
  return null;

}
}

>>>>>>> 060d75ee
}

}


/// @nodoc
@JsonSerializable()

class _NewAddressState extends NewAddressState {
  const _NewAddressState({required this.status, this.message, this.taskId, this.address, this.expectedAddress, this.error}): super._();
  factory _NewAddressState.fromJson(Map<String, dynamic> json) => _$NewAddressStateFromJson(json);

@override final  NewAddressStatus status;
@override final  String? message;
@override final  int? taskId;
@override final  NewAddressInfo? address;
@override final  String? expectedAddress;
@override final  String? error;

/// Create a copy of NewAddressState
/// with the given fields replaced by the non-null parameter values.
@override @JsonKey(includeFromJson: false, includeToJson: false)
@pragma('vm:prefer-inline')
_$NewAddressStateCopyWith<_NewAddressState> get copyWith => __$NewAddressStateCopyWithImpl<_NewAddressState>(this, _$identity);

@override
Map<String, dynamic> toJson() {
  return _$NewAddressStateToJson(this, );
}

@override
bool operator ==(Object other) {
  return identical(this, other) || (other.runtimeType == runtimeType&&other is _NewAddressState&&(identical(other.status, status) || other.status == status)&&(identical(other.message, message) || other.message == message)&&(identical(other.taskId, taskId) || other.taskId == taskId)&&(identical(other.address, address) || other.address == address)&&(identical(other.expectedAddress, expectedAddress) || other.expectedAddress == expectedAddress)&&(identical(other.error, error) || other.error == error));
}

@JsonKey(includeFromJson: false, includeToJson: false)
@override
int get hashCode => Object.hash(runtimeType,status,message,taskId,address,expectedAddress,error);

@override
String toString() {
  return 'NewAddressState(status: $status, message: $message, taskId: $taskId, address: $address, expectedAddress: $expectedAddress, error: $error)';
<<<<<<< HEAD
}


=======
>>>>>>> 060d75ee
}


}

/// @nodoc
abstract mixin class _$NewAddressStateCopyWith<$Res> implements $NewAddressStateCopyWith<$Res> {
  factory _$NewAddressStateCopyWith(_NewAddressState value, $Res Function(_NewAddressState) _then) = __$NewAddressStateCopyWithImpl;
@override @useResult
$Res call({
 NewAddressStatus status, String? message, int? taskId, NewAddressInfo? address, String? expectedAddress, String? error
});




}
/// @nodoc
abstract mixin class _$NewAddressStateCopyWith<$Res> implements $NewAddressStateCopyWith<$Res> {
  factory _$NewAddressStateCopyWith(_NewAddressState value, $Res Function(_NewAddressState) _then) = __$NewAddressStateCopyWithImpl;
@override @useResult
$Res call({
 NewAddressStatus status, String? message, int? taskId, NewAddressInfo? address, String? expectedAddress, String? error
});




}
/// @nodoc
class __$NewAddressStateCopyWithImpl<$Res>
    implements _$NewAddressStateCopyWith<$Res> {
  __$NewAddressStateCopyWithImpl(this._self, this._then);

  final _NewAddressState _self;
  final $Res Function(_NewAddressState) _then;

/// Create a copy of NewAddressState
/// with the given fields replaced by the non-null parameter values.
@override @pragma('vm:prefer-inline') $Res call({Object? status = null,Object? message = freezed,Object? taskId = freezed,Object? address = freezed,Object? expectedAddress = freezed,Object? error = freezed,}) {
  return _then(_NewAddressState(
status: null == status ? _self.status : status // ignore: cast_nullable_to_non_nullable
as NewAddressStatus,message: freezed == message ? _self.message : message // ignore: cast_nullable_to_non_nullable
as String?,taskId: freezed == taskId ? _self.taskId : taskId // ignore: cast_nullable_to_non_nullable
as int?,address: freezed == address ? _self.address : address // ignore: cast_nullable_to_non_nullable
as NewAddressInfo?,expectedAddress: freezed == expectedAddress ? _self.expectedAddress : expectedAddress // ignore: cast_nullable_to_non_nullable
as String?,error: freezed == error ? _self.error : error // ignore: cast_nullable_to_non_nullable
as String?,
  ));
}


}

// dart format on<|MERGE_RESOLUTION|>--- conflicted
+++ resolved
@@ -75,8 +75,6 @@
 as String?,error: freezed == error ? _self.error : error // ignore: cast_nullable_to_non_nullable
 as String?,
   ));
-<<<<<<< HEAD
-=======
 }
 
 }
@@ -210,11 +208,7 @@
 }
 }
 
->>>>>>> 060d75ee
-}
-
-}
-
+}
 
 /// @nodoc
 @JsonSerializable()
@@ -253,29 +247,11 @@
 @override
 String toString() {
   return 'NewAddressState(status: $status, message: $message, taskId: $taskId, address: $address, expectedAddress: $expectedAddress, error: $error)';
-<<<<<<< HEAD
-}
-
-
-=======
->>>>>>> 060d75ee
-}
-
-
-}
-
-/// @nodoc
-abstract mixin class _$NewAddressStateCopyWith<$Res> implements $NewAddressStateCopyWith<$Res> {
-  factory _$NewAddressStateCopyWith(_NewAddressState value, $Res Function(_NewAddressState) _then) = __$NewAddressStateCopyWithImpl;
-@override @useResult
-$Res call({
- NewAddressStatus status, String? message, int? taskId, NewAddressInfo? address, String? expectedAddress, String? error
-});
-
-
-
-
-}
+}
+
+
+}
+
 /// @nodoc
 abstract mixin class _$NewAddressStateCopyWith<$Res> implements $NewAddressStateCopyWith<$Res> {
   factory _$NewAddressStateCopyWith(_NewAddressState value, $Res Function(_NewAddressState) _then) = __$NewAddressStateCopyWithImpl;
