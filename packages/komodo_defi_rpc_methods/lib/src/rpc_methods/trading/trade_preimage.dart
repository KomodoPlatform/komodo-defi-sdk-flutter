import 'package:komodo_defi_rpc_methods/src/internal_exports.dart';
import 'package:komodo_defi_types/komodo_defi_type_utils.dart';
import 'package:rational/rational.dart';
import '../../common_structures/primitive/mm2_rational.dart';
import '../../common_structures/primitive/fraction.dart';

/// Request to calculate trade preimage (fees, validation)
class TradePreimageRequest
    extends BaseRequest<TradePreimageResponse, GeneralErrorResponse> {
  TradePreimageRequest({
    required String rpcPass,
    required this.base,
    required this.rel,
    required this.swapMethod,
    this.volume,
    this.max,
    this.price,
  }) : super(
         method: 'trade_preimage',
         rpcPass: rpcPass,
         mmrpc: RpcVersion.v2_0,
       );

  /// Base coin ticker for the potential trade
  final String base;

  /// Rel/quote coin ticker for the potential trade
  final String rel;

  /// Desired swap method (setprice, buy, sell)
  final SwapMethod swapMethod;

  /// Trade volume as a string numeric
  final String? volume;

  /// If true, compute preimage for "max" taker volume
  final bool? max;

  /// Optional price for maker trades
  final String? price;

  @override
  Map<String, dynamic> toJson() => super.toJson().deepMerge({
    'params': {
      'base': base,
      'rel': rel,
      'swap_method':
          swapMethod == SwapMethod.setPrice ? 'setprice' : swapMethod.name,
      if (volume != null) 'volume': volume,
      if (max != null) 'max': max,
      if (price != null) 'price': price,
    },
  });

  @override
  TradePreimageResponse parse(Map<String, dynamic> json) =>
      TradePreimageResponse.parse(json);
}

/// Response containing trade preimage details
class TradePreimageResponse extends BaseResponse {
  TradePreimageResponse({
    required super.mmrpc,
    required this.totalFees,
    this.baseCoinFee,
    this.relCoinFee,
    this.takerFee,
    this.feeToSendTakerFee,
  });

  factory TradePreimageResponse.parse(JsonMap json) {
    final result = json.value<JsonMap>('result');

    return TradePreimageResponse(
      mmrpc: json.value<String>('mmrpc'),
      baseCoinFee:
          result.containsKey('base_coin_fee')
              ? PreimageCoinFee.fromJson(result.value<JsonMap>('base_coin_fee'))
              : null,
      relCoinFee:
          result.containsKey('rel_coin_fee')
              ? PreimageCoinFee.fromJson(result.value<JsonMap>('rel_coin_fee'))
              : null,
      takerFee:
          result.containsKey('taker_fee')
              ? PreimageCoinFee.fromJson(result.value<JsonMap>('taker_fee'))
              : null,
      feeToSendTakerFee:
          result.containsKey('fee_to_send_taker_fee')
              ? PreimageCoinFee.fromJson(
                result.value<JsonMap>('fee_to_send_taker_fee'),
              )
              : null,
      totalFees:
          (result.valueOrNull<JsonList>('total_fees') ?? [])
              .map(PreimageTotalFee.fromJson)
              .toList(),
    );
  }

  /// Estimated fee for the base coin leg
  final PreimageCoinFee? baseCoinFee;

  /// Estimated fee for the rel/quote coin leg
  final PreimageCoinFee? relCoinFee;

  /// Estimated taker fee, if applicable
  final PreimageCoinFee? takerFee;

  /// Fee required to send the taker fee, if applicable
  final PreimageCoinFee? feeToSendTakerFee;

  /// Aggregated list of total fees across involved coins
  final List<PreimageTotalFee> totalFees;

  @override
  Map<String, dynamic> toJson() => {
    'mmrpc': mmrpc,
    'result': {
      if (baseCoinFee != null) 'base_coin_fee': baseCoinFee!.toJson(),
      if (relCoinFee != null) 'rel_coin_fee': relCoinFee!.toJson(),
      if (takerFee != null) 'taker_fee': takerFee!.toJson(),
      if (feeToSendTakerFee != null)
        'fee_to_send_taker_fee': feeToSendTakerFee!.toJson(),
      'total_fees': totalFees.map((e) => e.toJson()).toList(),
    },
  };
}

<<<<<<< HEAD
/// Signed big integer parts used by MM2 rational encoding
const _mm2LimbBase = 1 << 32; // 2^32

BigInt _bigIntFromMm2Json(List<dynamic> json) {
  final sign = json[0] as int;
  final limbs = (json[1] as List).cast<int>();
  if (sign == 0) return BigInt.zero;
  var value = BigInt.zero;
  var multiplier = BigInt.one;
  for (final limb in limbs) {
    value += BigInt.from(limb) * multiplier;
    multiplier *= BigInt.from(_mm2LimbBase);
  }
  return sign < 0 ? -value : value;
}

List<dynamic> _bigIntToMm2Json(BigInt value) {
  if (value == BigInt.zero) {
    return [
      0,
      <int>[0],
    ];
  }
  final sign = value.isNegative ? -1 : 1;
  var x = value.abs();
  final limbs = <int>[];
  final base = BigInt.from(_mm2LimbBase);
  while (x > BigInt.zero) {
    final q = x ~/ base;
    final r = x - q * base;
    limbs.add(r.toInt());
    x = q;
  }
  if (limbs.isEmpty) limbs.add(0);
  return [sign, limbs];
}

Rational _rationalFromMm2(List<dynamic> json) {
  final numJson = (json[0] as List).cast<dynamic>();
  final denJson = (json[1] as List).cast<dynamic>();
  final num = _bigIntFromMm2Json(numJson);
  final den = _bigIntFromMm2Json(denJson);
  if (den == BigInt.zero) {
    throw const FormatException('Denominator cannot be zero in MM2 rational');
  }
  return Rational(num, den);
}

List<dynamic> _rationalToMm2(Rational r) {
  return [_bigIntToMm2Json(r.numerator), _bigIntToMm2Json(r.denominator)];
}

=======
>>>>>>> 21f22903
class PreimageCoinFee {
  PreimageCoinFee({
    required this.coin,
    required this.amount,
    required this.amountFraction,
    required this.amountRat,
    required this.paidFromTradingVol,
  });

  factory PreimageCoinFee.fromJson(JsonMap json) {
    return PreimageCoinFee(
      coin: json.value<String>('coin'),
      amount: json.value<String>('amount'),
      amountFraction: Fraction.fromJson(
        json.value<JsonMap>('amount_fraction'),
      ),
      amountRat: rationalFromMm2(json.value<List<dynamic>>('amount_rat')),
      paidFromTradingVol: json.value<bool>('paid_from_trading_vol'),
    );
  }

  /// Coin ticker for which the fee applies
  final String coin;

  /// Fee amount as a string numeric
  final String amount;

  /// Fractional representation of the fee
  final Fraction amountFraction;

  /// Rational form of the amount (as returned by API)
  final Rational amountRat;

  /// True if the fee is deducted from the trading volume
  final bool paidFromTradingVol;

  Map<String, dynamic> toJson() => {
    'coin': coin,
    'amount': amount,
    'amount_fraction': amountFraction.toJson(),
    'amount_rat': rationalToMm2(amountRat),
    'paid_from_trading_vol': paidFromTradingVol,
  };
}

class PreimageTotalFee {
  PreimageTotalFee({
    required this.coin,
    required this.amount,
    required this.amountFraction,
    required this.amountRat,
    required this.requiredBalance,
    required this.requiredBalanceFraction,
    required this.requiredBalanceRat,
  });

  factory PreimageTotalFee.fromJson(JsonMap json) {
    return PreimageTotalFee(
      coin: json.value<String>('coin'),
      amount: json.value<String>('amount'),
      amountFraction: Fraction.fromJson(
        json.value<JsonMap>('amount_fraction'),
      ),
      amountRat: rationalFromMm2(json.value<List<dynamic>>('amount_rat')),
      requiredBalance: json.value<String>('required_balance'),
      requiredBalanceFraction: Fraction.fromJson(
        json.value<JsonMap>('required_balance_fraction'),
      ),
      requiredBalanceRat: rationalFromMm2(
        json.value<List<dynamic>>('required_balance_rat'),
      ),
    );
  }

  /// Coin ticker for which the total fee summary applies
  final String coin;

  /// Total fee amount as a string numeric
  final String amount;

  /// Fractional representation of the amount
  final Fraction amountFraction;

  /// Rational representation of the amount (API-specific)
  final Rational amountRat;

  /// Required balance to perform the trade
  final String requiredBalance;

  /// Fractional representation of the required balance
  final Fraction requiredBalanceFraction;

  /// Rational representation of the required balance
  final Rational requiredBalanceRat;

  Map<String, dynamic> toJson() => {
    'coin': coin,
    'amount': amount,
    'amount_fraction': amountFraction.toJson(),
    'amount_rat': rationalToMm2(amountRat),
    'required_balance': requiredBalance,
    'required_balance_fraction': requiredBalanceFraction.toJson(),
    'required_balance_rat': rationalToMm2(requiredBalanceRat),
  };
}<|MERGE_RESOLUTION|>--- conflicted
+++ resolved
@@ -1,8 +1,7 @@
+import 'package:komodo_defi_rpc_methods/src/common_structures/primitive/mm2_rational.dart';
 import 'package:komodo_defi_rpc_methods/src/internal_exports.dart';
 import 'package:komodo_defi_types/komodo_defi_type_utils.dart';
 import 'package:rational/rational.dart';
-import '../../common_structures/primitive/mm2_rational.dart';
-import '../../common_structures/primitive/fraction.dart';
 
 /// Request to calculate trade preimage (fees, validation)
 class TradePreimageRequest
@@ -127,7 +126,6 @@
   };
 }
 
-<<<<<<< HEAD
 /// Signed big integer parts used by MM2 rational encoding
 const _mm2LimbBase = 1 << 32; // 2^32
 
@@ -180,8 +178,6 @@
   return [_bigIntToMm2Json(r.numerator), _bigIntToMm2Json(r.denominator)];
 }
 
-=======
->>>>>>> 21f22903
 class PreimageCoinFee {
   PreimageCoinFee({
     required this.coin,
@@ -195,9 +191,7 @@
     return PreimageCoinFee(
       coin: json.value<String>('coin'),
       amount: json.value<String>('amount'),
-      amountFraction: Fraction.fromJson(
-        json.value<JsonMap>('amount_fraction'),
-      ),
+      amountFraction: Fraction.fromJson(json.value<JsonMap>('amount_fraction')),
       amountRat: rationalFromMm2(json.value<List<dynamic>>('amount_rat')),
       paidFromTradingVol: json.value<bool>('paid_from_trading_vol'),
     );
@@ -242,9 +236,7 @@
     return PreimageTotalFee(
       coin: json.value<String>('coin'),
       amount: json.value<String>('amount'),
-      amountFraction: Fraction.fromJson(
-        json.value<JsonMap>('amount_fraction'),
-      ),
+      amountFraction: Fraction.fromJson(json.value<JsonMap>('amount_fraction')),
       amountRat: rationalFromMm2(json.value<List<dynamic>>('amount_rat')),
       requiredBalance: json.value<String>('required_balance'),
       requiredBalanceFraction: Fraction.fromJson(
