--- conflicted
+++ resolved
@@ -10,22 +10,17 @@
     : super(method: 'get_enabled_coins', mmrpc: '2.0');
 
   @override
-<<<<<<< HEAD
   Map<String, dynamic> toJson() {
     // Temporary fix: omit the `params` key until API bug is resolved
     // https://github.com/KomodoPlatform/komodo-defi-framework/issues/2498
-    final json = super.toJson();
-    json.remove('params');
+    final json = super..toJson()
+    ..remove('params');
     return json;
   }
 
   @override
-  GetEnabledCoinsResponse parseResponse(String responseBody) {
-    return GetEnabledCoinsResponse.fromJson(jsonFromString(responseBody));
-=======
   GetEnabledCoinsResponse parse(Map<String, dynamic> json) {
     return GetEnabledCoinsResponse.fromJson(json);
->>>>>>> 5f7da9eb
   }
 }
 
