import 'package:komodo_defi_rpc_methods/src/models/models.dart';
import 'package:komodo_defi_types/komodo_defi_type_utils.dart';

/// Error response class
class GeneralErrorResponse extends BaseResponse implements Exception {
  GeneralErrorResponse({
    required super.mmrpc,
    required this.error,
    required this.errorPath,
    required this.errorTrace,
    required this.errorType,
    required this.errorData,
    required this.object,
  });

  @override
  factory GeneralErrorResponse.parse(Map<String, dynamic> json) {
    final error = json.valueOrNull<JsonMap>('result', 'details') ??
        json.valueOrNull<JsonMap>('message');
    return GeneralErrorResponse(
      mmrpc: json.valueOrNull<String>('mmrpc') ?? '',
      error: error?.valueOrNull<String>('message') ??
          error?.valueOrNull<String>('error'),
      errorPath: error?.valueOrNull<String>('error_path'),
      errorTrace: error?.valueOrNull<String>('error_trace'),
      errorType: error?.valueOrNull<String>('error_type'),
      errorData: error?.valueOrNull<dynamic>('error_data'),
      object: json,
    );
  }

  final String? error;
  final String? errorPath;
  final String? errorTrace;
  final String? errorType;
  final JsonMap? object;
  final dynamic errorData;

  static bool isErrorResponse(Map<String, dynamic> json) {
    final isError = json.hasNestedKey('result', 'details', 'error') ||
        json.hasNestedKey('error') ||
<<<<<<< HEAD
        json.valueOrNull<String>('result', 'status') == 'Error';
=======
        json.valueOrNull<String>('result', 'status') == 'Error' ||
        json.valueOrNull<int>('code') == -1;
>>>>>>> b6fdae57

    return isError;
  }

  @override
  Map<String, dynamic> toJson() {
    return {
      'mmrpc': mmrpc,
      'error': error,
      'error_path': errorPath,
      'error_type': errorType,
      'error_data': errorData,
      'error_trace': errorTrace,
      'object': object,
    };
  }

  @override
  String toString() {
    return 'GeneralErrorResponse: ${toJson().toJsonString()}';
  }
}<|MERGE_RESOLUTION|>--- conflicted
+++ resolved
@@ -39,12 +39,8 @@
   static bool isErrorResponse(Map<String, dynamic> json) {
     final isError = json.hasNestedKey('result', 'details', 'error') ||
         json.hasNestedKey('error') ||
-<<<<<<< HEAD
-        json.valueOrNull<String>('result', 'status') == 'Error';
-=======
         json.valueOrNull<String>('result', 'status') == 'Error' ||
         json.valueOrNull<int>('code') == -1;
->>>>>>> b6fdae57
 
     return isError;
   }
