// TODO: Refactor RPC methods to be consistent that they accept a params
// class object where we have a request params class.

// ignore_for_file: unused_field, unused_element

import 'package:komodo_defi_rpc_methods/src/internal_exports.dart';
import 'package:komodo_defi_types/komodo_defi_types.dart';

/// A class that provides a library of RPC methods used by the Komodo DeFi
/// Framework API. This class is used to group RPC methods together and provide
/// a namespace for all the methods.

class KomodoDefiRpcMethods {
  KomodoDefiRpcMethods([this._client]);

  final ApiClient? _client;

  // Common/general methods
  AddressMethodsNamespace get address => AddressMethodsNamespace(_client);

  WalletMethods get wallet => WalletMethods(_client);

  GeneralActivationMethods get generalActivation =>
      GeneralActivationMethods(_client);

  HdWalletMethods get hdWallet => HdWalletMethods(_client);

  TransactionHistoryMethods get transactionHistory =>
      TransactionHistoryMethods(_client);

  WithdrawMethodsNamespace get withdraw => WithdrawMethodsNamespace(_client);

  TaskMethods get task => TaskMethods(_client);

  // Protocol-specific namespaces
  Erc20MethodsNamespace get erc20 => Erc20MethodsNamespace(_client);
  UtxoMethodsNamespace get utxo => UtxoMethodsNamespace(_client);
  SlpMethodsNamespace get slp => SlpMethodsNamespace(_client);
  QtumMethodsNamespace get qtum => QtumMethodsNamespace(_client);
  TendermintMethodsNamespace get tendermint =>
      TendermintMethodsNamespace(_client);
  NftMethodsNamespace get nft => NftMethodsNamespace(_client);

  // Hardware wallet namespaces
  TrezorMethodsNamespace get trezor => TrezorMethodsNamespace(_client);

  // Add other namespaces here, e.g.:
  // TradeNamespace get trade => TradeNamespace(_client);
  MessageSigningMethodsNamespace get messageSigning =>
      MessageSigningMethodsNamespace(_client);
  UtilityMethods get utility => UtilityMethods(_client);
  FeeManagementMethodsNamespace get feeManagement =>
      FeeManagementMethodsNamespace(_client);
}

class TaskMethods extends BaseRpcMethodNamespace {
  TaskMethods(super.client);

  // Future<TaskStatusResponse> status(int taskId, [String? rpcPass]) =>
  //     execute(TaskStatusRequest(taskId: taskId, rpcPass: rpcPass));
}

class WalletMethods extends BaseRpcMethodNamespace {
  WalletMethods(super.client);

  /// Changes the password used to encrypt/decrypt the mnemonic
  Future<BaseResponse> changeMnemonicPassword({
    required String currentPassword,
    required String newPassword,
    String? rpcPass,
  }) => execute(
    ChangeMnemonicPasswordRequest(
      rpcPass: rpcPass ?? '',
      currentPassword: currentPassword,
      newPassword: newPassword,
    ),
  );

  Future<GetWalletNamesResponse> getWalletNames([String? rpcPass]) =>
      execute(GetWalletNamesRequest(rpcPass));

  Future<DeleteWalletResponse> deleteWallet({
    required String walletName,
    required String password,
    String? rpcPass,
  }) => execute(
    DeleteWalletRequest(
      walletName: walletName,
      password: password,
      rpcPass: rpcPass,
    ),
  );

  Future<MyBalanceResponse> myBalance({
    required String coin,
    String? rpcPass,
  }) => execute(MyBalanceRequest(rpcPass: rpcPass ?? '', coin: coin));

  Future<GetPublicKeyHashResponse> getPublicKeyHash([String? rpcPass]) =>
      execute(GetPublicKeyHashRequest(rpcPass: rpcPass));

<<<<<<< HEAD
  /// Gets private keys for the specified coins
  ///
  /// Supports both HD and Iguana (standard) export modes.
  ///
  /// Parameters:
  /// - [coins]: List of coin tickers to export keys for
  /// - [mode]: Export mode (HD or Iguana). If null, defaults based on wallet type
  /// - [startIndex]: Starting address index for HD mode (default: 0)
  /// - [endIndex]: Ending address index for HD mode (default: startIndex + 10)
  /// - [accountIndex]: Account index for HD mode (default: 0)
  /// - [rpcPass]: RPC password for authentication
  ///
  /// Note: startIndex, endIndex, and accountIndex are only valid for HD mode
  Future<GetPrivateKeysResponse> getPrivateKeys({
    required List<String> coins,
    KeyExportMode? mode,
    int? startIndex,
    int? endIndex,
    int? accountIndex,
    String? rpcPass,
  }) => execute(
    GetPrivateKeysRequest(
      rpcPass: rpcPass ?? '',
      coins: coins,
      mode: mode,
      startIndex: startIndex,
      endIndex: endIndex,
      accountIndex: accountIndex,
    ),
  );
=======
  Future<UnbanPubkeysResponse> unbanPubkeys({
    required UnbanBy unbanBy,
    String? rpcPass,
  }) => execute(UnbanPubkeysRequest(rpcPass: rpcPass ?? '', unbanBy: unbanBy));
>>>>>>> 1526a237
}

/// KDF v2 Utility Methods not specific to any larger feature
/// or namespace (e.g. current MTP, token info for custom token activation).
class UtilityMethods extends BaseRpcMethodNamespace {
  UtilityMethods(super.client);

  /// Returns the ticker and decimals values required for activation of a custom
  /// token, given a [platform], [protocolType], and [contractAddress].
  Future<GetTokenInfoResponse> getTokenInfo({
    required String protocolType,
    required String platform,
    required String contractAddress,
    String? rpcPass,
  }) => execute(
    GetTokenInfoRequest(
      protocolType: protocolType,
      platform: platform,
      contractAddress: contractAddress,
      rpcPass: rpcPass ?? '',
    ),
  );

  /// Signs a message with a coin's signing key
  Future<SignMessageResponse> signMessage({
    required String coin,
    required String message,
    String? rpcPass,
  }) => execute(
    SignMessageRequest(coin: coin, message: message, rpcPass: rpcPass ?? ''),
  );

  /// Verifies a message signature
  Future<VerifyMessageResponse> verifyMessage({
    required String coin,
    required String message,
    required String signature,
    required String address,
    String? rpcPass,
  }) => execute(
    VerifyMessageRequest(
      coin: coin,
      message: message,
      signature: signature,
      address: address,
      rpcPass: rpcPass ?? '',
    ),
  );
}

class GeneralActivationMethods extends BaseRpcMethodNamespace {
  const GeneralActivationMethods(super.client);

  Future<GetEnabledCoinsResponse> getEnabledCoins([String? rpcPass]) =>
      execute(GetEnabledCoinsRequest(rpcPass: rpcPass));
}<|MERGE_RESOLUTION|>--- conflicted
+++ resolved
@@ -99,7 +99,6 @@
   Future<GetPublicKeyHashResponse> getPublicKeyHash([String? rpcPass]) =>
       execute(GetPublicKeyHashRequest(rpcPass: rpcPass));
 
-<<<<<<< HEAD
   /// Gets private keys for the specified coins
   ///
   /// Supports both HD and Iguana (standard) export modes.
@@ -130,12 +129,18 @@
       accountIndex: accountIndex,
     ),
   );
-=======
+
+  /// Unbans all banned public keys
+  ///
+  /// Parameters:
+  /// - [unbanBy]: The type of public key to unban (e.g. all, few)
+  /// - [rpcPass]: RPC password for authentication
+  ///
+  /// Returns: Response containing the result of the unban operation
   Future<UnbanPubkeysResponse> unbanPubkeys({
     required UnbanBy unbanBy,
     String? rpcPass,
   }) => execute(UnbanPubkeysRequest(rpcPass: rpcPass ?? '', unbanBy: unbanBy));
->>>>>>> 1526a237
 }
 
 /// KDF v2 Utility Methods not specific to any larger feature
