--- conflicted
+++ resolved
@@ -41,8 +41,6 @@
       TendermintMethodsNamespace(_client);
   NftMethodsNamespace get nft => NftMethodsNamespace(_client);
   ZhtlcMethodsNamespace get zhtlc => ZhtlcMethodsNamespace(_client);
-<<<<<<< HEAD
-=======
 
   // Hardware wallet namespaces
   TrezorMethodsNamespace get trezor => TrezorMethodsNamespace(_client);
@@ -51,7 +49,6 @@
   TradingMethodsNamespace get trading => TradingMethodsNamespace(_client);
   OrderbookMethodsNamespace get orderbook => OrderbookMethodsNamespace(_client);
   LightningMethodsNamespace get lightning => LightningMethodsNamespace(_client);
->>>>>>> d0fb98d7
 
   MessageSigningMethodsNamespace get messageSigning =>
       MessageSigningMethodsNamespace(_client);
