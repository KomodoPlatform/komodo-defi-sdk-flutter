name: komodo_defi_rpc_methods
description: A package containing the RPC methods and responses for the Komodo
  DeFi Framework API
homepage: https://github.com/KomodoPlatform/komodo-defi-sdk-flutter
version: 0.2.0+0
publish_to: "none"

environment:
  sdk: ^3.7.0

dependencies:
  collection: ^1.18.0
<<<<<<< HEAD
  decimal: ^3.0.2
  equatable: ^2.0.5
  freezed_annotation: ^3.0.0
=======
  decimal: ^3.2.1
  equatable: ^2.0.7
  freezed_annotation: ^3.0.0
  json_annotation: ^4.9.0
>>>>>>> 24d09fd3
  komodo_defi_types:
    path: ../komodo_defi_types
  meta: ^1.15.0
  path: any

dev_dependencies:
  build_runner: ^2.4.14
  freezed: ^3.0.4
  index_generator: ^4.0.1
  json_serializable: ^6.7.1
  mocktail: ^1.0.4
  test: ^1.25.7
  very_good_analysis: ^8.0.0<|MERGE_RESOLUTION|>--- conflicted
+++ resolved
@@ -10,16 +10,10 @@
 
 dependencies:
   collection: ^1.18.0
-<<<<<<< HEAD
-  decimal: ^3.0.2
-  equatable: ^2.0.5
-  freezed_annotation: ^3.0.0
-=======
   decimal: ^3.2.1
   equatable: ^2.0.7
   freezed_annotation: ^3.0.0
   json_annotation: ^4.9.0
->>>>>>> 24d09fd3
   komodo_defi_types:
     path: ../komodo_defi_types
   meta: ^1.15.0
