name: komodo_defi_rpc_methods
description: A package containing the RPC methods and responses for the Komodo DeFi Framework API
homepage: https://github.com/KomodoPlatform/komodo-defi-sdk-flutter
version: 0.2.0+0
publish_to: "none"

environment:
  sdk: ^3.7.0

dependencies:
  collection: ^1.18.0
  decimal: ^3.2.1
  equatable: ^2.0.7
  freezed_annotation: ^3.0.0
  json_annotation: ^4.9.0
  komodo_defi_types:
    path: ../komodo_defi_types
<<<<<<< HEAD
  freezed_annotation: ^3.0.0
  json_annotation: ^4.9.0

=======
>>>>>>> aa51985a
  meta: ^1.15.0
  path: any

dev_dependencies:
  build_runner: ^2.4.14
  freezed: ^3.0.4
  index_generator: ^4.0.1
  json_serializable: ^6.7.1
  mocktail: ^1.0.4
  test: ^1.25.7
  very_good_analysis: ^8.0.0<|MERGE_RESOLUTION|>--- conflicted
+++ resolved
@@ -15,12 +15,6 @@
   json_annotation: ^4.9.0
   komodo_defi_types:
     path: ../komodo_defi_types
-<<<<<<< HEAD
-  freezed_annotation: ^3.0.0
-  json_annotation: ^4.9.0
-
-=======
->>>>>>> aa51985a
   meta: ^1.15.0
   path: any
 
