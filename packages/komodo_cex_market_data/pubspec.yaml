name: komodo_cex_market_data
description: CEX market data repositories and strategies with fallbacks for Komodo SDK apps.
version: 0.0.2+1
repository: https://github.com/KomodoPlatform/komodo-defi-sdk-flutter

environment:
  sdk: ">=3.9.0 <4.0.0"

resolution: workspace

# Add regular dependencies here.
dependencies:
  decimal: ^3.2.1
  http: ^1.4.0 # dart.dev

  equatable: ^2.0.7
  freezed_annotation: ^3.0.0
  json_annotation: ^4.9.0

  komodo_defi_types: ^0.3.0+2

  # Approved via https://github.com/KomodoPlatform/komodo-wallet/pull/1106
  hive_ce: ^2.2.3+ce # Changed from hive to hive_ce for Hive CE compatibility
  logging: ^1.3.0
  async: ^2.13.0 # same as transitive version in build_transformer package
  get_it: ^8.0.3

dev_dependencies:
  flutter_lints: ^6.0.0 # flutter.dev
  mocktail: ^1.0.4
  test: ^1.25.7
  freezed: ^3.0.4
  json_serializable: ^6.7.1
  build_runner: ^2.4.14
<<<<<<< HEAD
  hive_ce_generator: ^1.9.3
  very_good_analysis: ^8.0.0
=======
  very_good_analysis: ^9.0.0
>>>>>>> 79874e3b
<|MERGE_RESOLUTION|>--- conflicted
+++ resolved
@@ -32,9 +32,5 @@
   freezed: ^3.0.4
   json_serializable: ^6.7.1
   build_runner: ^2.4.14
-<<<<<<< HEAD
   hive_ce_generator: ^1.9.3
-  very_good_analysis: ^8.0.0
-=======
-  very_good_analysis: ^9.0.0
->>>>>>> 79874e3b
+  very_good_analysis: ^9.0.0