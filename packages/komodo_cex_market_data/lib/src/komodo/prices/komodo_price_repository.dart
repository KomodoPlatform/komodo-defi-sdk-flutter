--- conflicted
+++ resolved
@@ -10,11 +10,7 @@
 }
 
 /// A repository for fetching the prices of coins from the Komodo Defi API.
-<<<<<<< HEAD
-class KomodoPriceRepository implements IKomodoPriceRepository {
-=======
 class KomodoPriceRepository extends CexRepository {
->>>>>>> bd8867df
   /// Creates a new instance of [KomodoPriceRepository].
   KomodoPriceRepository({required IKomodoPriceProvider cexPriceProvider})
     : _cexPriceProvider = cexPriceProvider;
@@ -151,13 +147,7 @@
       (c) => c.id.toUpperCase() == assetId.symbol.configSymbol.toUpperCase(),
     );
     final supportsFiat = _cachedFiatCurrencies?.contains(fiat) ?? false;
-<<<<<<< HEAD
-    // Only support currentPrice and priceChange requests
-    final supportsRequestType =
-        requestType == PriceRequestType.currentPrice ||
-=======
     final supportsRequestType = requestType == PriceRequestType.currentPrice ||
->>>>>>> bd8867df
         requestType == PriceRequestType.priceChange;
     return supportsAsset && supportsFiat && supportsRequestType;
   }
