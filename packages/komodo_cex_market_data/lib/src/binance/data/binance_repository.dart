--- conflicted
+++ resolved
@@ -70,22 +70,6 @@
 
   /// Internal method to fetch coin list data from the API.
   Future<List<CexCoin>> _fetchCoinListInternal() async {
-<<<<<<< HEAD
-    // Try primary endpoint first, fallback to secondary on failure
-    Exception? lastException;
-    for (final baseUrl in binanceApiEndpoint) {
-      try {
-        final exchangeInfo = await _binanceProvider.fetchExchangeInfoReduced(
-          baseUrl: baseUrl,
-        );
-        final coinsList = _convertSymbolsToCoins(exchangeInfo);
-        _cachedFiatCurrencies = exchangeInfo.symbols
-            .map((s) => s.quoteAsset.toUpperCase())
-            .toSet();
-        return coinsList;
-      } catch (e) {
-        lastException = e is Exception ? e : Exception(e.toString());
-=======
     try {
       // Try primary endpoint first, fallback to secondary on failure
       Exception? lastException;
@@ -98,7 +82,6 @@
         } catch (e) {
           lastException = e is Exception ? e : Exception(e.toString());
         }
->>>>>>> 34dcd69f
       }
     }
     throw lastException ?? Exception('All endpoints failed');
@@ -125,12 +108,6 @@
   }) async {
     final baseTicker = resolveTradingSymbol(assetId);
 
-<<<<<<< HEAD
-    if (baseTicker.toUpperCase() == relTicker.toUpperCase()) {
-      throw ArgumentError.value(
-        baseTicker,
-        'baseTicker',
-=======
     // Find the best available quote currency for this coin
     final coins = await getCoinList();
     final coin = coins.firstWhere(
@@ -151,7 +128,6 @@
       throw ArgumentError.value(
         effectiveQuote,
         'quoteCurrency',
->>>>>>> 34dcd69f
         'Base and rel coin tickers cannot be the same',
       );
     }
@@ -199,12 +175,6 @@
   }) async {
     final tradingSymbol = resolveTradingSymbol(assetId);
 
-<<<<<<< HEAD
-    if (tradingSymbol.toUpperCase() == fiatCurrencyId.toUpperCase()) {
-      throw ArgumentError.value(
-        fiatCurrency,
-        'Fiat Currency',
-=======
     // Find the best available quote currency for this coin
     final coins = await getCoinList();
     final coin = coins.firstWhere(
@@ -228,7 +198,6 @@
       throw ArgumentError.value(
         effectiveQuote,
         'fiatCurrency',
->>>>>>> 34dcd69f
         'Coin and fiat coin cannot be the same',
       );
     }
@@ -266,19 +235,11 @@
       ),
     );
 
-<<<<<<< HEAD
-    if (tradingSymbol == fiatCurrencyId) {
-      throw ArgumentError.value(
-        tradingSymbol,
-        'tradingSymbol',
-        'Coin and fiat coin cannot be the same',
-=======
     final effectiveQuote = _getEffectiveQuoteCurrency(coin, fiatCurrency);
     if (effectiveQuote == null) {
       throw ArgumentError(
         'No suitable quote currency available for $tradingSymbol with '
         'requested ${fiatCurrency.symbol}',
->>>>>>> 34dcd69f
       );
     }
 
@@ -341,12 +302,6 @@
   }) async {
     final tradingSymbol = resolveTradingSymbol(assetId);
 
-<<<<<<< HEAD
-    if (tradingSymbol.toUpperCase() == fiatCurrencyId.toUpperCase()) {
-      throw ArgumentError.value(
-        tradingSymbol,
-        'tradingSymbol',
-=======
     // Find the best available quote currency for this coin
     final coins = await getCoinList();
     final coin = coins.firstWhere(
@@ -370,7 +325,6 @@
       throw ArgumentError.value(
         effectiveQuote,
         'fiatCurrency',
->>>>>>> 34dcd69f
         'Coin and fiat coin cannot be the same',
       );
     }
