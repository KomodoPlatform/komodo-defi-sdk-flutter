--- conflicted
+++ resolved
@@ -10,6 +10,9 @@
   bloc: ^9.0.0
   bloc_concurrency: 0.3.0
   decimal: ^3.2.1
+
+  dragon_charts_flutter:
+    path: ../../dragon_charts_flutter
   dragon_logs:
     path: ../../dragon_logs
   equatable: ^2.0.7
@@ -30,11 +33,7 @@
   komodo_ui:
     path: ../../komodo_ui
 
-<<<<<<< HEAD
   logging: ^1.3.0
-=======
-  dragon_charts_flutter: 0.1.1-dev.1
->>>>>>> 260c8fca
 
 dev_dependencies:
   flutter_lints: ^6.0.0
