--- conflicted
+++ resolved
@@ -46,11 +46,8 @@
   bool _isHdMode = true;
   bool _isTrezorInitializing = false;
   String? _mnemonic;
-<<<<<<< HEAD
   Timer? _refreshUsersTimer;
   int _selectedMenuIndex = 0;
-=======
->>>>>>> aa51985a
 
   @override
   void initState() {
@@ -394,7 +391,6 @@
         derivationMethod:
             _isHdMode ? DerivationMethod.hdWallet : DerivationMethod.iguana,
         mnemonic: mnemonic,
-<<<<<<< HEAD
       );
 
       widget.onUserChanged(user);
@@ -414,19 +410,10 @@
       widget.state.passwordController.text = '';
       widget.state.isHdMode = user.isHd;
     });
-=======
-      ),
-    );
-  }
-
-  void _onSelectKnownUser(KdfUser user) {
-    context.read<AuthBloc>().add(AuthKnownUserSelected(user));
->>>>>>> aa51985a
   }
 
   @override
   Widget build(BuildContext context) {
-<<<<<<< HEAD
     return Column(
       crossAxisAlignment: CrossAxisAlignment.stretch,
       children: [
@@ -469,49 +456,9 @@
                   },
                   validator: _validator,
                 ),
-=======
-    return BlocConsumer<AuthBloc, AuthState>(
-      listener: (context, state) {
-        if (state.status == AuthStatus.error) {
-          _showError(state.errorMessage ?? 'Unknown error');
-          setState(() => _isTrezorInitializing = false);
-        }
-
-        // Update form fields when user is selected
-        if (state.status == AuthStatus.unauthenticated &&
-            state.selectedUser != null) {
-          _walletNameController.text = state.walletName;
-          _passwordController.clear();
-          setState(() {
-            _isHdMode = state.isHdMode;
-            _isTrezorInitializing = false;
-          });
-        }
-
-        // Handle Trezor-specific states
-        if (state.isTrezorPinRequired) {
-          _showTrezorPinDialog(
-            state.trezorTaskId!,
-            state.trezorMessage ?? 'Enter PIN',
-          );
-        } else if (state.isTrezorPassphraseRequired) {
-          _showTrezorPassphraseDialog(
-            state.trezorTaskId!,
-            state.trezorMessage ?? 'Enter Passphrase',
-          );
-        } else if (state.isTrezorInitializing) {
-          // Keep the initializing state
-        } else if (state.isTrezorAwaitingConfirmation) {
-          // Show a non-blocking message
-          ScaffoldMessenger.of(context).showSnackBar(
-            SnackBar(
-              content: Text(
-                state.trezorMessage ?? 'Please confirm on your Trezor device',
->>>>>>> aa51985a
               ),
               duration: const Duration(seconds: 3),
             ),
-<<<<<<< HEAD
           )
         else
           Expanded(
@@ -524,88 +471,6 @@
               onMenuChanged:
                   (int index) => setState(() => _selectedMenuIndex = index),
               onMnemonicTap: () {
-=======
-          );
-        } else if (state.status == AuthStatus.authenticated ||
-            state.status == AuthStatus.unauthenticated) {
-          setState(() => _isTrezorInitializing = false);
-        }
-      },
-      builder: (context, state) {
-        final currentUser =
-            state.status == AuthStatus.authenticated ? state.user : null;
-
-        return Column(
-          crossAxisAlignment: CrossAxisAlignment.stretch,
-          children: [
-            InstanceStatus(instance: widget.instance),
-            const SizedBox(height: 16),
-            Text(widget.statusMessage),
-            if (currentUser != null) ...[
-              Text(
-                currentUser.isHd ? 'HD' : 'Legacy',
-                style: Theme.of(context).textTheme.bodySmall,
-              ),
-            ],
-            const SizedBox(height: 16),
-            if (currentUser == null)
-              Expanded(
-                child: SingleChildScrollView(
-                  child: Form(
-                    key: _formKey,
-                    autovalidateMode: AutovalidateMode.onUserInteraction,
-                    child: _buildAuthForm(state),
-                  ),
-                ),
-              )
-            else
-              Expanded(child: _buildLoggedInView(currentUser)),
-          ],
-        );
-      },
-    );
-  }
-
-  Widget _buildLoggedInView(KdfUser currentUser) {
-    return Column(
-      crossAxisAlignment: CrossAxisAlignment.stretch,
-      children: [
-        Row(
-          mainAxisAlignment: MainAxisAlignment.spaceEvenly,
-          children: [
-            FilledButton.tonalIcon(
-              onPressed:
-                  () => context.read<AuthBloc>().add(const AuthSignedOut()),
-              icon: const Icon(Icons.logout),
-              label: const Text('Sign Out'),
-              key: const Key('sign_out_button'),
-            ),
-            if (_mnemonic == null) ...[
-              FilledButton.tonal(
-                onPressed: () => _getMnemonic(encrypted: false),
-                key: const Key('get_plaintext_mnemonic_button'),
-                child: const Text('Get Plaintext Mnemonic'),
-              ),
-              FilledButton.tonal(
-                onPressed: () => _getMnemonic(encrypted: true),
-                key: const Key('get_encrypted_mnemonic_button'),
-                child: const Text('Get Encrypted Mnemonic'),
-              ),
-            ],
-          ],
-        ),
-        if (_mnemonic != null) ...[
-          const SizedBox(height: 16),
-          Card(
-            child: ListTile(
-              subtitle: Text(_mnemonic!),
-              leading: const Icon(Icons.copy),
-              trailing: IconButton(
-                icon: const Icon(Icons.close),
-                onPressed: () => setState(() => _mnemonic = null),
-              ),
-              onTap: () {
->>>>>>> aa51985a
                 Clipboard.setData(ClipboardData(text: _mnemonic!));
                 ScaffoldMessenger.of(context).showSnackBar(
                   const SnackBar(content: Text('Mnemonic copied to clipboard')),
@@ -617,7 +482,6 @@
               authOptions: widget.currentUser!.authOptions,
             ),
           ),
-<<<<<<< HEAD
       ],
     );
   }
@@ -656,32 +520,6 @@
       crossAxisAlignment: CrossAxisAlignment.stretch,
       children: [
         if (state.knownUsers.isNotEmpty) ...[
-=======
-        ],
-        const SizedBox(height: 16),
-        Expanded(
-          child: InstanceAssetList(
-            assets: widget.filteredAssets,
-            searchController: widget.searchController,
-            onAssetSelected: widget.onNavigateToAsset,
-            authOptions: currentUser.walletId.authOptions,
-          ),
-        ),
-      ],
-    );
-  }
-
-  Widget _buildAuthForm(AuthState state) {
-    final knownUsers = context.read<AuthBloc>().knownUsers;
-    final isLoading =
-        state.status == AuthStatus.loading ||
-        state.status == AuthStatus.signingOut;
-
-    return Column(
-      crossAxisAlignment: CrossAxisAlignment.stretch,
-      children: [
-        if (knownUsers.isNotEmpty) ...[
->>>>>>> aa51985a
           Text(
             'Saved Wallets:',
             style: Theme.of(context).textTheme.titleMedium,
@@ -691,18 +529,10 @@
             spacing: 8,
             runSpacing: 8,
             children:
-<<<<<<< HEAD
                 state.knownUsers.map((user) {
                   return ActionChip(
                     key: Key(user.walletId.compoundId),
                     onPressed: () => onSelectKnownUser(user),
-=======
-                knownUsers.map((user) {
-                  return ActionChip(
-                    key: Key(user.walletId.compoundId),
-                    onPressed:
-                        isLoading ? null : () => _onSelectKnownUser(user),
->>>>>>> aa51985a
                     label: Text(user.walletId.name),
                   );
                 }).toList(),
@@ -710,7 +540,6 @@
           const SizedBox(height: 16),
         ],
         TextFormField(
-<<<<<<< HEAD
           controller: state.walletNameController,
           decoration: const InputDecoration(labelText: 'Wallet Name'),
           validator: validator,
@@ -718,42 +547,16 @@
         TextFormField(
           controller: state.passwordController,
           validator: validator,
-=======
-          key: const Key('wallet_name_field'),
-          controller: _walletNameController,
-          decoration: const InputDecoration(labelText: 'Wallet Name'),
-          validator: _validator,
-          enabled: !isLoading,
-        ),
-        TextFormField(
-          key: const Key('password_field'),
-          controller: _passwordController,
-          validator: _validator,
-          enabled: !isLoading,
->>>>>>> aa51985a
           decoration: InputDecoration(
             labelText: 'Password',
             suffixIcon: IconButton(
               icon: Icon(
-<<<<<<< HEAD
                 state.obscurePassword ? Icons.visibility : Icons.visibility_off,
               ),
               onPressed: onPasswordVisibilityToggle,
             ),
           ),
           obscureText: state.obscurePassword,
-=======
-                _obscurePassword ? Icons.visibility : Icons.visibility_off,
-              ),
-              onPressed: () {
-                setState(() {
-                  _obscurePassword = !_obscurePassword;
-                });
-              },
-            ),
-          ),
-          obscureText: _obscurePassword,
->>>>>>> aa51985a
         ),
         SwitchListTile(
           title: const Row(
@@ -770,7 +573,6 @@
             ],
           ),
           subtitle: const Text('Enable HD multi-address mode'),
-<<<<<<< HEAD
           value: state.isHdMode,
           onChanged: onHdModeToggle,
         ),
@@ -785,94 +587,7 @@
             FilledButton(
               onPressed: onShowSeedDialog,
               child: const Text('Register'),
-=======
-          value: _isHdMode,
-          onChanged:
-              isLoading
-                  ? null
-                  : (value) {
-                    setState(() => _isHdMode = value);
-                  },
-        ),
-        const SizedBox(height: 16),
-        if (isLoading) ...[
-          const Center(child: CircularProgressIndicator()),
-          const SizedBox(height: 16),
-        ] else ...[
-          Row(
-            mainAxisAlignment: MainAxisAlignment.spaceEvenly,
-            children: [
-              FilledButton.tonal(
-                onPressed: () {
-                  if (_formKey.currentState?.validate() ?? false) {
-                    context.read<AuthBloc>().add(
-                      AuthSignedIn(
-                        walletName: _walletNameController.text,
-                        password: _passwordController.text,
-                        derivationMethod:
-                            _isHdMode
-                                ? DerivationMethod.hdWallet
-                                : DerivationMethod.iguana,
-                      ),
-                    );
-                  }
-                },
-                child: const Text('Sign In'),
-              ),
-              FilledButton(
-                key: const Key('register_button'),
-                onPressed: () {
-                  if (_formKey.currentState?.validate() ?? false) {
-                    _showSeedDialog();
-                  }
-                },
-                child: const Text('Register'),
-              ),
-              FilledButton.tonalIcon(
-                onPressed:
-                    _walletNameController.text.isEmpty
-                        ? null
-                        : () => _deleteWallet(_walletNameController.text),
-                icon: const Icon(Icons.delete),
-                label: const Text('Delete Wallet'),
-              ),
-            ],
-          ),
-          const SizedBox(height: 12),
-          // Trezor status message
-          if (state.isTrezorInitializing) ...[
-            Card(
-              color: Theme.of(context).colorScheme.primaryContainer,
-              child: Padding(
-                padding: const EdgeInsets.all(12.0),
-                child: Row(
-                  children: [
-                    const SizedBox(
-                      width: 20,
-                      height: 20,
-                      child: CircularProgressIndicator(strokeWidth: 2),
-                    ),
-                    const SizedBox(width: 12),
-                    Expanded(
-                      child: Text(
-                        state.trezorMessage ?? 'Initializing Trezor...',
-                        style: Theme.of(context).textTheme.bodyMedium,
-                      ),
-                    ),
-                    if (state.trezorTaskId != null)
-                      TextButton(
-                        onPressed:
-                            () => context.read<AuthBloc>().add(
-                              AuthTrezorCancelled(taskId: state.trezorTaskId!),
-                            ),
-                        child: const Text('Cancel'),
-                      ),
-                  ],
-                ),
-              ),
->>>>>>> aa51985a
-            ),
-            const SizedBox(height: 12),
+            ),
           ],
           Row(
             mainAxisAlignment: MainAxisAlignment.center,
@@ -899,7 +614,6 @@
   }
 }
 
-<<<<<<< HEAD
 class LoggedInView extends StatelessWidget {
   const LoggedInView({
     required this.selectedMenuIndex,
@@ -1276,11 +990,6 @@
         return const SwapHistoryScreen();
       default:
         return const SizedBox.shrink();
-=======
-  String? _validator(String? value) {
-    if (value == null || value.isEmpty) {
-      return 'This field is required';
->>>>>>> aa51985a
     }
   }
 }