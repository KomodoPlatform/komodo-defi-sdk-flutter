--- conflicted
+++ resolved
@@ -318,6 +318,9 @@
   Future<void> _disposeIfRegistered<T extends Object>(
     Future<void> Function(T) fn,
   ) async {
+  Future<void> _disposeIfRegistered<T extends Object>(
+    Future<void> Function(T) fn,
+  ) async {
     if (_container.isRegistered<T>()) {
       try {
         await fn(_container<T>());
@@ -332,24 +335,16 @@
   /// This should be called when the SDK is no longer needed to ensure proper
   /// cleanup of resources and background operations.
   ///
-<<<<<<< HEAD
   /// NB! By default, this will terminate the KDF process and dispose of the
   /// underlying framework. To keep the KDF process running, set [stopKdf] to
   /// false. To reuse the provided [KomodoDefiFramework] instance, set
   /// [disposeFramework] to false. If [stopKdf] is true, [disposeFramework]
   /// must also be true.
-=======
-  /// NB! By default, this will terminate the KDF process.
-  /// 
-  /// TODO: Consider future refactoring to separate KDF process disposal vs
-  /// Dart object disposal.
->>>>>>> 27a7ef18
   ///
   /// Example:
   /// ```dart
   /// await sdk.dispose();
   /// ```
-<<<<<<< HEAD
   Future<void> dispose({
     bool stopKdf = true,
     bool disposeFramework = true,
@@ -358,9 +353,6 @@
       !(stopKdf && !disposeFramework),
       'disposeFramework must be true when stopKdf is true.',
     );
-=======
-  Future<void> dispose() async {
->>>>>>> 27a7ef18
     if (_isDisposed) return;
     _isDisposed = true;
 
@@ -369,7 +361,6 @@
     _isInitialized = false;
     _initializationFuture = null;
 
-<<<<<<< HEAD
     if (stopKdf) {
       try {
         await _kdfFramework?.kdfStop();
@@ -388,18 +379,6 @@
     await _disposeIfRegistered<MarketDataManager>((m) => m.dispose());
     await _disposeIfRegistered<WithdrawalManager>((m) => m.dispose());
     await _disposeIfRegistered<MessageSigningManager>((m) => m.dispose());
-=======
-    await Future.wait([
-      _disposeIfRegistered<KomodoDefiLocalAuth>((m) => m.dispose()),
-      _disposeIfRegistered<AssetManager>((m) => m.dispose()),
-      _disposeIfRegistered<ActivationManager>((m) => m.dispose()),
-      _disposeIfRegistered<BalanceManager>((m) => m.dispose()),
-      _disposeIfRegistered<PubkeyManager>((m) => m.dispose()),
-      _disposeIfRegistered<TransactionHistoryManager>((m) => m.dispose()),
-      _disposeIfRegistered<MarketDataManager>((m) => m.dispose()),
-      _disposeIfRegistered<WithdrawalManager>((m) => m.dispose()),
-    ]);
->>>>>>> 27a7ef18
 
     // Reset scoped container
     try {
