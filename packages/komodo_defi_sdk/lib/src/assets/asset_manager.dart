// lib/src/assets/asset_manager.dart

import 'dart:async';
import 'dart:collection';

import 'package:komodo_coins/komodo_coins.dart';
import 'package:komodo_defi_local_auth/komodo_defi_local_auth.dart';
import 'package:komodo_defi_sdk/src/_internal_exports.dart';
<<<<<<< HEAD
import 'package:komodo_defi_sdk/src/assets/custom_asset_history_storage.dart';
import 'package:komodo_defi_sdk/src/sdk/sdk_config.dart';
=======
import 'package:komodo_defi_sdk/src/sdk/komodo_defi_sdk_config.dart';
>>>>>>> b6fdae57
import 'package:komodo_defi_types/komodo_defi_types.dart';

typedef AssetIdMap = SplayTreeMap<AssetId, Asset>;

/// Manages the lifecycle and state of crypto assets in the Komodo DeFi Framework.
///
/// The AssetManager is responsible for:
/// * Tracking available assets
/// * Managing asset activation state
/// * Handling automatic activation of assets
/// * Maintaining asset ordering and grouping
///
/// ## Usage
///
/// ```dart
/// final assetManager = sdk.assets;
///
/// // Find an asset
/// final btcAssets = assetManager.findAssetsByTicker('BTC');
///
/// // Activate an asset
/// await assetManager.activateAsset(btcAssets.first).last;
///
/// // Get all activated assets
/// final activeAssets = await assetManager.getActivatedAssets();
/// ```
class AssetManager implements IAssetProvider {
  /// Creates a new instance of AssetManager.
  ///
  /// This is typically created by the SDK and shouldn't need to be instantiated
  /// directly.
  AssetManager(
    this._client,
    this._auth,
<<<<<<< HEAD
    this._config, {
    ActivationManager? activationManager,
  })  : _assetHistory = AssetHistoryStorage(),
        _customTokenHistory = CustomAssetHistoryStorage(),
        _activationManager = activationManager ?? ActivationManager(_client);
=======
    this._config,
  ) : _assetHistory = AssetHistoryStorage();
>>>>>>> b6fdae57

  final ApiClient _client;
  final KomodoDefiLocalAuth _auth;
  final KomodoDefiSdkConfig _config;
  final AssetHistoryStorage _assetHistory;
<<<<<<< HEAD
  final CustomAssetHistoryStorage _customTokenHistory;
  final ActivationManager _activationManager;
=======

  ActivationManager? _activationManager;

  /// Set the activation manager after construction to handle circular dependency
  void setActivationManager(ActivationManager manager) {
    if (_activationManager != null) {
      throw StateError('ActivationManager has already been set');
    }
    _activationManager = manager;
  }

  /// Gets the activation manager, throwing if not set
  ActivationManager get _activation {
    if (_activationManager == null) {
      throw StateError(
        'ActivationManager not set. Ensure setActivationManager() is called during initialization.',
      );
    }
    return _activationManager!;
  }
>>>>>>> b6fdae57

  final Map<AssetId, Completer<void>> _activationCompleters = {};
  final Set<AssetId> _activeAssetIds = {};
  final KomodoCoins _coins = KomodoCoins();

  StreamSubscription<KdfUser?>? _authSubscription;

  late final AssetIdMap _orderedCoins;

  /// Initializes the asset manager.
  ///
  /// This is called automatically by the SDK and shouldn't need to be called
  /// manually.
  Future<void> init() async {
    await _coins.init();

    _orderedCoins = AssetIdMap((keyA, keyB) {
      final isDefaultA = _config.defaultAssets.contains(keyA.id);
      final isDefaultB = _config.defaultAssets.contains(keyB.id);

      if (isDefaultA != isDefaultB) {
        return isDefaultA ? -1 : 1;
      }

      return keyA.toString().compareTo(keyB.toString());
    });

    _orderedCoins.addAll(_coins.all);

<<<<<<< HEAD
    await initTickerIndex();

=======
>>>>>>> b6fdae57
    final currentUser = await _auth.currentUser;
    await _onAuthStateChanged(currentUser);

    _authSubscription = _auth.authStateChanges.listen(_onAuthStateChanged);
  }

  /// Activates a specific asset, making it available for use.
  ///
  /// Returns a stream of [ActivationProgress] updates during the activation process.
  ///
  /// Example:
  /// ```dart
  /// final asset = assetManager.findAssetsByTicker('BTC').first;
  /// await for (final progress in assetManager.activateAsset(asset)) {
  ///   print('Activation progress: ${progress.status}');
  /// }
  /// ```
  Stream<ActivationProgress> activateAsset(Asset asset) {
    return _activation.activateAsset(asset);
  }

  /// Returns an asset by its [AssetId], if available.
  ///
  /// Returns null if no matching asset is found.
  /// Throws [StateError] if called before initialization.
  @override
  Asset? fromId(AssetId id) => _coins.isInitialized
      ? available[id]
      : throw StateError(
          'Assets have not been initialized. Call init() first.',
        );

  /// Returns all available assets, ordered by priority.
  ///
  /// Default assets (configured in [KomodoDefiSdkConfig]) appear first,
  /// followed by other assets in alphabetical order.
  @override
  Map<AssetId, Asset> get available => _orderedCoins;
  Map<AssetId, Asset> get availableOrdered => available;

<<<<<<< HEAD
  @Deprecated(
      'This method will be removed from the public interface in the future. '
      'It is intended for internal use only.')
  Stream<ActivationProgress> activateAsset(Asset asset) async* {
    if ((await getActivatedAssets()).contains(asset)) {
      yield ActivationProgress.success();
      return;
    }

    final isCompatible = await asset.isCompatible;
    if (!isCompatible) {
      throw UnsupportedError(
        'Asset ${asset.id.name} is not compatible with current wallet mode',
      );
    }

    final completer = _activationCompleters.putIfAbsent(
      asset.id,
      Completer<void>.new,
    );

    try {
      await for (final progress in _activationManager.activateAsset(asset)) {
        yield progress;

        if (progress.isComplete) {
          if (progress.isSuccess) {
            _activeAssetIds.add(asset.id);

            final user = await _auth.currentUser;
            if (user != null) {
              await _assetHistory.addAssetToWallet(user.walletId, asset.id.id);
              if (asset.protocol.isCustomToken) {
                _orderedCoins[asset.id] = asset;
                await updateIndex(asset);
                await _customTokenHistory.addAssetToWallet(
                  user.walletId,
                  asset,
                );
              }
            }
            if (!completer.isCompleted) {
              completer.complete();
            }
          } else {
            if (!completer.isCompleted) {
              completer.completeError(progress.errorMessage ?? 'Unknown error');
            }
          }
        }
      }

      yield ActivationProgress.success();
    } catch (e) {
      if (!completer.isCompleted) {
        completer.completeError(e);
      } else {
        rethrow;
      }
    } finally {
      _activationCompleters.remove(asset.id);
    }
  }

=======
  /// Returns currently activated assets for the signed-in user.
  ///
  /// Returns an empty list if no user is signed in.
  @override
>>>>>>> b6fdae57
  Future<List<Asset>> getActivatedAssets() async {
    if (!await _auth.isSignedIn()) return [];

    final enabledCoins = await getEnabledCoins();
    return enabledCoins.expand(findAssetsByTicker).toList();
  }

  /// Returns the set of enabled coin tickers for the current user.
  ///
  /// Returns an empty set if no user is signed in.
  @override
  Future<Set<String>> getEnabledCoins() async {
    if (!await _auth.isSignedIn()) return {};

    final enabled = await _client.rpc.generalActivation.getEnabledCoins();
    return enabled.result.map((e) => e.ticker).toSet();
  }

  Future<void> _handlePreActivation(KdfUser user) async {
    final assetsToActivate = <Asset>{};

    if (_config.preActivateDefaultAssets) {
      for (final ticker in _config.defaultAssets) {
        final assets = findAssetsByTicker(ticker)
            .where((asset) => !_activeAssetIds.contains(asset.id));
        assetsToActivate.addAll(assets);
      }
    }

    if (_config.preActivateHistoricalAssets) {
      final historical = await _assetHistory.getWalletAssets(user.walletId);
      for (final ticker in historical) {
        final assets = findAssetsByTicker(ticker)
            .where((asset) => !_activeAssetIds.contains(asset.id));
        assetsToActivate.addAll(assets);
      }

      final customTokens =
          await _customTokenHistory.getWalletAssets(user.walletId);
      assetsToActivate.addAll(customTokens);
      for (final customToken in customTokens) {
        _orderedCoins[customToken.id] = customToken;
        await updateIndex(customToken);
      }
    }

    final validAssets = assetsToActivate
        .where((asset) => asset.isCompatibleWith(user.authOptions))
        .toList();

    await for (final progress
        in _activationManager!.activateAssets(validAssets)) {
      if (progress.isComplete && !progress.isSuccess) {
        final assetToRetry = validAssets.firstWhere(
          (asset) => !_activeAssetIds.contains(asset.id),
          orElse: () => throw StateError('No asset found for retry'),
        );

        var attempts = 0;
        while (attempts < _config.maxPreActivationAttempts) {
          try {
            await activateAsset(assetToRetry).last;
            break;
          } catch (e) {
            attempts++;
            if (attempts < _config.maxPreActivationAttempts) {
              await Future<void>.delayed(_config.activationRetryDelay);
            }
          }
        }
      }
    }
  }

  Future<void> _onAuthStateChanged(KdfUser? user) async {
    if (user == null) {
      _activeAssetIds.clear();
      return;
    }

    final enabledCoins = await getEnabledCoins();
    for (final ticker in enabledCoins) {
      _activeAssetIds.addAll(
        findAssetsByTicker(ticker).map((asset) => asset.id),
      );
    }

    await _handlePreActivation(user);
  }

<<<<<<< HEAD
  /// Fetches the list of enabled coins from KDF.
  /// Note: user must be authenticated to perform this operation.
  Future<Set<String>> _getEnabledCoins() async {
    final enabled = await _client.rpc.generalActivation.getEnabledCoins();
    return enabled.result.map((e) => e.ticker).toSet();
  }

=======
  /// Finds all assets matching the given ticker symbol.
  ///
  /// Example:
  /// ```dart
  /// final ethAssets = assetManager.findAssetsByTicker('ETH');
  /// for (final asset in ethAssets) {
  ///   print('${asset.id.name} on ${asset.protocol.subClass.formatted}');
  /// }
  /// ```
  @override
>>>>>>> b6fdae57
  Set<Asset> findAssetsByTicker(String ticker) {
    return available.values.where((asset) => asset.id.id == ticker).toSet();
  }

  /// Returns child assets for the given parent asset ID.
  ///
  /// For example, this can be used to find all tokens on a particular chain.
  ///
  /// Example:
  /// ```dart
  /// final ethId = assetManager.findAssetsByTicker('ETH').first.id;
  /// final erc20Tokens = assetManager.childAssetsOf(ethId);
  /// ```
  @override
  Set<Asset> childAssetsOf(AssetId parentId) {
    return available.values
        .where(
          (asset) => asset.id.isChildAsset && asset.id.parentId == parentId,
        )
        .toSet();
  }

  /// Disposes of the asset manager, cleaning up resources.
  ///
  /// This is called automatically by the SDK when disposing.
  Future<void> dispose() async {
    _activationCompleters.clear();
    await _authSubscription?.cancel();
  }
}<|MERGE_RESOLUTION|>--- conflicted
+++ resolved
@@ -6,12 +6,8 @@
 import 'package:komodo_coins/komodo_coins.dart';
 import 'package:komodo_defi_local_auth/komodo_defi_local_auth.dart';
 import 'package:komodo_defi_sdk/src/_internal_exports.dart';
-<<<<<<< HEAD
 import 'package:komodo_defi_sdk/src/assets/custom_asset_history_storage.dart';
-import 'package:komodo_defi_sdk/src/sdk/sdk_config.dart';
-=======
 import 'package:komodo_defi_sdk/src/sdk/komodo_defi_sdk_config.dart';
->>>>>>> b6fdae57
 import 'package:komodo_defi_types/komodo_defi_types.dart';
 
 typedef AssetIdMap = SplayTreeMap<AssetId, Asset>;
@@ -46,25 +42,16 @@
   AssetManager(
     this._client,
     this._auth,
-<<<<<<< HEAD
-    this._config, {
-    ActivationManager? activationManager,
-  })  : _assetHistory = AssetHistoryStorage(),
-        _customTokenHistory = CustomAssetHistoryStorage(),
-        _activationManager = activationManager ?? ActivationManager(_client);
-=======
     this._config,
-  ) : _assetHistory = AssetHistoryStorage();
->>>>>>> b6fdae57
+    this._assetHistory,
+    this._customAssetHistory,
+  );
 
   final ApiClient _client;
   final KomodoDefiLocalAuth _auth;
   final KomodoDefiSdkConfig _config;
   final AssetHistoryStorage _assetHistory;
-<<<<<<< HEAD
-  final CustomAssetHistoryStorage _customTokenHistory;
-  final ActivationManager _activationManager;
-=======
+  final CustomAssetHistoryStorage _customAssetHistory;
 
   ActivationManager? _activationManager;
 
@@ -85,7 +72,6 @@
     }
     return _activationManager!;
   }
->>>>>>> b6fdae57
 
   final Map<AssetId, Completer<void>> _activationCompleters = {};
   final Set<AssetId> _activeAssetIds = {};
@@ -115,11 +101,6 @@
 
     _orderedCoins.addAll(_coins.all);
 
-<<<<<<< HEAD
-    await initTickerIndex();
-
-=======
->>>>>>> b6fdae57
     final currentUser = await _auth.currentUser;
     await _onAuthStateChanged(currentUser);
 
@@ -138,6 +119,12 @@
   /// }
   /// ```
   Stream<ActivationProgress> activateAsset(Asset asset) {
+    // custom tokens are not in the coins list, so they have
+    // to be added to the indexes on login and activation
+    if (asset.protocol.isCustomToken) {
+      _orderedCoins[asset.id] = asset;
+      updateIndex(asset).ignore();
+    }
     return _activation.activateAsset(asset);
   }
 
@@ -160,77 +147,10 @@
   Map<AssetId, Asset> get available => _orderedCoins;
   Map<AssetId, Asset> get availableOrdered => available;
 
-<<<<<<< HEAD
-  @Deprecated(
-      'This method will be removed from the public interface in the future. '
-      'It is intended for internal use only.')
-  Stream<ActivationProgress> activateAsset(Asset asset) async* {
-    if ((await getActivatedAssets()).contains(asset)) {
-      yield ActivationProgress.success();
-      return;
-    }
-
-    final isCompatible = await asset.isCompatible;
-    if (!isCompatible) {
-      throw UnsupportedError(
-        'Asset ${asset.id.name} is not compatible with current wallet mode',
-      );
-    }
-
-    final completer = _activationCompleters.putIfAbsent(
-      asset.id,
-      Completer<void>.new,
-    );
-
-    try {
-      await for (final progress in _activationManager.activateAsset(asset)) {
-        yield progress;
-
-        if (progress.isComplete) {
-          if (progress.isSuccess) {
-            _activeAssetIds.add(asset.id);
-
-            final user = await _auth.currentUser;
-            if (user != null) {
-              await _assetHistory.addAssetToWallet(user.walletId, asset.id.id);
-              if (asset.protocol.isCustomToken) {
-                _orderedCoins[asset.id] = asset;
-                await updateIndex(asset);
-                await _customTokenHistory.addAssetToWallet(
-                  user.walletId,
-                  asset,
-                );
-              }
-            }
-            if (!completer.isCompleted) {
-              completer.complete();
-            }
-          } else {
-            if (!completer.isCompleted) {
-              completer.completeError(progress.errorMessage ?? 'Unknown error');
-            }
-          }
-        }
-      }
-
-      yield ActivationProgress.success();
-    } catch (e) {
-      if (!completer.isCompleted) {
-        completer.completeError(e);
-      } else {
-        rethrow;
-      }
-    } finally {
-      _activationCompleters.remove(asset.id);
-    }
-  }
-
-=======
   /// Returns currently activated assets for the signed-in user.
   ///
   /// Returns an empty list if no user is signed in.
   @override
->>>>>>> b6fdae57
   Future<List<Asset>> getActivatedAssets() async {
     if (!await _auth.isSignedIn()) return [];
 
@@ -269,7 +189,7 @@
       }
 
       final customTokens =
-          await _customTokenHistory.getWalletAssets(user.walletId);
+          await _customAssetHistory.getWalletAssets(user.walletId);
       assetsToActivate.addAll(customTokens);
       for (final customToken in customTokens) {
         _orderedCoins[customToken.id] = customToken;
@@ -321,15 +241,6 @@
     await _handlePreActivation(user);
   }
 
-<<<<<<< HEAD
-  /// Fetches the list of enabled coins from KDF.
-  /// Note: user must be authenticated to perform this operation.
-  Future<Set<String>> _getEnabledCoins() async {
-    final enabled = await _client.rpc.generalActivation.getEnabledCoins();
-    return enabled.result.map((e) => e.ticker).toSet();
-  }
-
-=======
   /// Finds all assets matching the given ticker symbol.
   ///
   /// Example:
@@ -340,7 +251,6 @@
   /// }
   /// ```
   @override
->>>>>>> b6fdae57
   Set<Asset> findAssetsByTicker(String ticker) {
     return available.values.where((asset) => asset.id.id == ticker).toSet();
   }
