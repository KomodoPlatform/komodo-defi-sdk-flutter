import 'package:komodo_defi_rpc_methods/komodo_defi_rpc_methods.dart';
import 'package:komodo_defi_sdk/src/activation/_activation.dart';
import 'package:komodo_defi_types/komodo_defi_types.dart';

/// Activation strategy for Tendermint platform coins with batch token support.
/// Handles platform chains (ATOM, IRIS, OSMO) and can activate multiple tokens together.
class TendermintWithTokensActivationStrategy
    extends ProtocolActivationStrategy {
  /// Creates a new [TendermintWithTokensActivationStrategy] with the given client and
  /// private key policy.
  const TendermintWithTokensActivationStrategy(
    super.client,
    this.privKeyPolicy,
  );

  /// The private key policy to use for activation.
  final PrivateKeyPolicy privKeyPolicy;

  @override
  Set<CoinSubClass> get supportedProtocols => {
    CoinSubClass.tendermint,
    CoinSubClass.tendermintToken,
  };

  @override
  bool get supportsBatchActivation => true;

  @override
  bool canHandle(Asset asset) {
    // Use tendermint-with-tokens for platform assets (not trezor)
    final isPlatformAsset = asset.id.parentId == null;
    return isPlatformAsset &&
        privKeyPolicy != const PrivateKeyPolicy.trezor() &&
        super.canHandle(asset);
  }

  @override
  Stream<ActivationProgress> activate(
    Asset asset, [
    List<Asset>? children,
  ]) async* {
    final protocol = asset.protocol as TendermintProtocol;

<<<<<<< HEAD
    yield ActivationProgress(
      status: 'Starting Tendermint activation...',
      progressDetails: ActivationProgressDetails(
        currentStep: ActivationStep.initialization,
        stepCount: 4,
        additionalInfo: {
          'assetType': isPlatformAsset ? 'platform' : 'token',
          'protocol': asset.protocol.subClass.formatted,
        },
      ),
    );
=======
    if (children?.isNotEmpty == true) {
      yield ActivationProgress(
        status:
            'Activating ${asset.id.name} with ${children!.length} tokens...',
        progressDetails: ActivationProgressDetails(
          currentStep: 'initialization',
          stepCount: 5,
          additionalInfo: {
            'assetType': 'platform',
            'protocol': asset.protocol.subClass.formatted,
            'tokenCount': children.length,
            'chainId': protocol.chainId,
            'accountPrefix': protocol.accountPrefix,
          },
        ),
      );
    } else {
      yield ActivationProgress(
        status: 'Activating ${asset.id.name}...',
        progressDetails: ActivationProgressDetails(
          currentStep: 'initialization',
          stepCount: 5,
          additionalInfo: {
            'assetType': 'platform',
            'protocol': asset.protocol.subClass.formatted,
            'chainId': protocol.chainId,
            'accountPrefix': protocol.accountPrefix,
          },
        ),
      );
    }
>>>>>>> d0fb98d7

    try {
      yield ActivationProgress(
        status: 'Validating RPC endpoints...',
        progressPercentage: 20,
        progressDetails: ActivationProgressDetails(
<<<<<<< HEAD
          currentStep: ActivationStep.validation,
          stepCount: 4,
=======
          currentStep: 'validation',
          stepCount: 5,
>>>>>>> d0fb98d7
          additionalInfo: {
            'rpcEndpoints': protocol.rpcUrlsMap.length,
            if (protocol.chainId != null) 'chainId': protocol.chainId,
          },
        ),
      );

<<<<<<< HEAD
      if (isPlatformAsset) {
        yield const ActivationProgress(
          status: 'Activating platform chain...',
          progressPercentage: 50,
          progressDetails: ActivationProgressDetails(
            currentStep: ActivationStep.platformActivation,
            stepCount: 4,
          ),
        );

        await client.rpc.tendermint.enableTendermintWithAssets(
          ticker: asset.id.id,
          params: TendermintActivationParams.fromJson(protocol.config).copyWith(
            tokensParams: children
                    ?.map(
                      (child) => TokensRequest(ticker: child.id.id),
                    )
                    .toList() ??
                [],
            getBalances: true,
            txHistory: true,
          ),
        );
      } else {
        yield const ActivationProgress(
          status: 'Activating Tendermint token...',
          progressPercentage: 75,
          progressDetails: ActivationProgressDetails(
            currentStep: ActivationStep.tokenActivation,
            stepCount: 4,
          ),
        );
=======
      yield const ActivationProgress(
        status: 'Initializing task-based activation...',
        progressPercentage: 40,
        progressDetails: ActivationProgressDetails(
          currentStep: 'task_initialization',
          stepCount: 5,
        ),
      );
>>>>>>> d0fb98d7

      final taskResponse = await client.rpc.tendermint.taskEnableTendermintInit(
        ticker: asset.id.id,
        tokensParams:
            children
                ?.map((child) => TendermintTokenParams(ticker: child.id.id))
                .toList() ??
            [],
        nodes: protocol.rpcUrlsMap.map(TendermintNode.fromJson).toList(),
      );

<<<<<<< HEAD
      yield ActivationProgress.success(
        details: ActivationProgressDetails(
          currentStep: ActivationStep.complete,
          stepCount: 4,
=======
      yield ActivationProgress(
        status: 'Monitoring activation progress...',
        progressPercentage: 60,
        progressDetails: ActivationProgressDetails(
          currentStep: 'progress_monitoring',
          stepCount: 5,
>>>>>>> d0fb98d7
          additionalInfo: {
            'taskId': taskResponse.taskId,
            'method': 'task::enable_tendermint::init',
          },
        ),
      );

      var isComplete = false;
      while (!isComplete) {
        final status = await client.rpc.tendermint.taskEnableTendermintStatus(
          taskId: taskResponse.taskId,
        );

        status.details.throwIfError();

        if (status.status == SyncStatusEnum.success) {
          yield ActivationProgress.success(
            details: ActivationProgressDetails(
              currentStep: 'complete',
              stepCount: 5,
              additionalInfo: {
                'activatedChain': asset.id.name,
                'activationTime': DateTime.now().toIso8601String(),
                'address': status.details.data?.address,
                'currentBlock': status.details.data?.currentBlock,
                'childCount': children?.length ?? 0,
                'method': 'task::enable_tendermint',
              },
            ),
          );
          isComplete = true;
        } else if (status.status == SyncStatusEnum.error) {
          yield ActivationProgress(
            status: 'Activation failed: ${status.details.error}',
            errorMessage: status.details.error ?? 'Unknown error',
            isComplete: true,
            progressDetails: ActivationProgressDetails(
              currentStep: 'error',
              stepCount: 5,
              errorCode: 'TENDERMINT_TASK_ACTIVATION_ERROR',
              errorDetails: status.details.error,
            ),
          );
          isComplete = true;
        } else {
          final progress = _parseTendermintStatus(status.status);
          yield ActivationProgress(
            status: progress.status,
            progressPercentage: progress.percentage,
            progressDetails: ActivationProgressDetails(
              currentStep: progress.step,
              stepCount: 5,
              additionalInfo: progress.info,
            ),
          );
          await Future<void>.delayed(const Duration(milliseconds: 500));
        }
      }
    } catch (e, stack) {
      yield ActivationProgress(
        status: 'Activation failed',
        errorMessage: e.toString(),
        isComplete: true,
        progressDetails: ActivationProgressDetails(
<<<<<<< HEAD
          currentStep: ActivationStep.error,
          stepCount: 4,
          errorCode: 'TENDERMINT_ACTIVATION_ERROR',
=======
          currentStep: 'error',
          stepCount: 5,
          errorCode: 'TENDERMINT_WITH_TOKENS_ACTIVATION_ERROR',
>>>>>>> d0fb98d7
          errorDetails: e.toString(),
          stackTrace: stack.toString(),
        ),
      );
    }
  }

  ({String status, double percentage, String step, Map<String, dynamic> info})
  _parseTendermintStatus(SyncStatusEnum status) {
    switch (status) {
      case SyncStatusEnum.inProgress:
        return (
          status: 'Synchronizing with Tendermint network...',
          percentage: 80,
          step: 'synchronization',
          info: {'stage': 'sync', 'type': 'tendermint'},
        );
      case SyncStatusEnum.notStarted:
        return (
          status: 'Preparing Tendermint activation...',
          percentage: 70,
          step: 'preparation',
          info: {'stage': 'init', 'type': 'tendermint'},
        );
      case SyncStatusEnum.success:
      case SyncStatusEnum.error:
        return (
          status: 'Processing Tendermint activation...',
          percentage: 85,
          step: 'processing',
          info: {'status': status.toString(), 'type': 'tendermint'},
        );
    }
  }
}<|MERGE_RESOLUTION|>--- conflicted
+++ resolved
@@ -41,25 +41,12 @@
   ]) async* {
     final protocol = asset.protocol as TendermintProtocol;
 
-<<<<<<< HEAD
-    yield ActivationProgress(
-      status: 'Starting Tendermint activation...',
-      progressDetails: ActivationProgressDetails(
-        currentStep: ActivationStep.initialization,
-        stepCount: 4,
-        additionalInfo: {
-          'assetType': isPlatformAsset ? 'platform' : 'token',
-          'protocol': asset.protocol.subClass.formatted,
-        },
-      ),
-    );
-=======
     if (children?.isNotEmpty == true) {
       yield ActivationProgress(
         status:
             'Activating ${asset.id.name} with ${children!.length} tokens...',
         progressDetails: ActivationProgressDetails(
-          currentStep: 'initialization',
+          currentStep: ActivationStep.initialization,
           stepCount: 5,
           additionalInfo: {
             'assetType': 'platform',
@@ -74,7 +61,7 @@
       yield ActivationProgress(
         status: 'Activating ${asset.id.name}...',
         progressDetails: ActivationProgressDetails(
-          currentStep: 'initialization',
+          currentStep: ActivationStep.initialization,
           stepCount: 5,
           additionalInfo: {
             'assetType': 'platform',
@@ -85,20 +72,14 @@
         ),
       );
     }
->>>>>>> d0fb98d7
 
     try {
       yield ActivationProgress(
         status: 'Validating RPC endpoints...',
         progressPercentage: 20,
         progressDetails: ActivationProgressDetails(
-<<<<<<< HEAD
           currentStep: ActivationStep.validation,
-          stepCount: 4,
-=======
-          currentStep: 'validation',
-          stepCount: 5,
->>>>>>> d0fb98d7
+          stepCount: 5,
           additionalInfo: {
             'rpcEndpoints': protocol.rpcUrlsMap.length,
             if (protocol.chainId != null) 'chainId': protocol.chainId,
@@ -106,49 +87,14 @@
         ),
       );
 
-<<<<<<< HEAD
-      if (isPlatformAsset) {
-        yield const ActivationProgress(
-          status: 'Activating platform chain...',
-          progressPercentage: 50,
-          progressDetails: ActivationProgressDetails(
-            currentStep: ActivationStep.platformActivation,
-            stepCount: 4,
-          ),
-        );
-
-        await client.rpc.tendermint.enableTendermintWithAssets(
-          ticker: asset.id.id,
-          params: TendermintActivationParams.fromJson(protocol.config).copyWith(
-            tokensParams: children
-                    ?.map(
-                      (child) => TokensRequest(ticker: child.id.id),
-                    )
-                    .toList() ??
-                [],
-            getBalances: true,
-            txHistory: true,
-          ),
-        );
-      } else {
-        yield const ActivationProgress(
-          status: 'Activating Tendermint token...',
-          progressPercentage: 75,
-          progressDetails: ActivationProgressDetails(
-            currentStep: ActivationStep.tokenActivation,
-            stepCount: 4,
-          ),
-        );
-=======
       yield const ActivationProgress(
         status: 'Initializing task-based activation...',
         progressPercentage: 40,
         progressDetails: ActivationProgressDetails(
-          currentStep: 'task_initialization',
-          stepCount: 5,
-        ),
-      );
->>>>>>> d0fb98d7
+          currentStep: ActivationStep.taskInitialization,
+          stepCount: 5,
+        ),
+      );
 
       final taskResponse = await client.rpc.tendermint.taskEnableTendermintInit(
         ticker: asset.id.id,
@@ -160,19 +106,12 @@
         nodes: protocol.rpcUrlsMap.map(TendermintNode.fromJson).toList(),
       );
 
-<<<<<<< HEAD
-      yield ActivationProgress.success(
-        details: ActivationProgressDetails(
-          currentStep: ActivationStep.complete,
-          stepCount: 4,
-=======
       yield ActivationProgress(
         status: 'Monitoring activation progress...',
         progressPercentage: 60,
         progressDetails: ActivationProgressDetails(
-          currentStep: 'progress_monitoring',
-          stepCount: 5,
->>>>>>> d0fb98d7
+          currentStep: ActivationStep.progressMonitoring,
+          stepCount: 5,
           additionalInfo: {
             'taskId': taskResponse.taskId,
             'method': 'task::enable_tendermint::init',
@@ -191,7 +130,7 @@
         if (status.status == SyncStatusEnum.success) {
           yield ActivationProgress.success(
             details: ActivationProgressDetails(
-              currentStep: 'complete',
+              currentStep: ActivationStep.complete,
               stepCount: 5,
               additionalInfo: {
                 'activatedChain': asset.id.name,
@@ -210,7 +149,7 @@
             errorMessage: status.details.error ?? 'Unknown error',
             isComplete: true,
             progressDetails: ActivationProgressDetails(
-              currentStep: 'error',
+              currentStep: ActivationStep.error,
               stepCount: 5,
               errorCode: 'TENDERMINT_TASK_ACTIVATION_ERROR',
               errorDetails: status.details.error,
@@ -237,15 +176,9 @@
         errorMessage: e.toString(),
         isComplete: true,
         progressDetails: ActivationProgressDetails(
-<<<<<<< HEAD
           currentStep: ActivationStep.error,
-          stepCount: 4,
-          errorCode: 'TENDERMINT_ACTIVATION_ERROR',
-=======
-          currentStep: 'error',
           stepCount: 5,
           errorCode: 'TENDERMINT_WITH_TOKENS_ACTIVATION_ERROR',
->>>>>>> d0fb98d7
           errorDetails: e.toString(),
           stackTrace: stack.toString(),
         ),
@@ -253,21 +186,21 @@
     }
   }
 
-  ({String status, double percentage, String step, Map<String, dynamic> info})
+  ({String status, double percentage, ActivationStep step, Map<String, dynamic> info})
   _parseTendermintStatus(SyncStatusEnum status) {
     switch (status) {
       case SyncStatusEnum.inProgress:
         return (
           status: 'Synchronizing with Tendermint network...',
           percentage: 80,
-          step: 'synchronization',
+          step: ActivationStep.synchronization,
           info: {'stage': 'sync', 'type': 'tendermint'},
         );
       case SyncStatusEnum.notStarted:
         return (
           status: 'Preparing Tendermint activation...',
           percentage: 70,
-          step: 'preparation',
+          step: ActivationStep.preparation,
           info: {'stage': 'init', 'type': 'tendermint'},
         );
       case SyncStatusEnum.success:
@@ -275,7 +208,7 @@
         return (
           status: 'Processing Tendermint activation...',
           percentage: 85,
-          step: 'processing',
+          step: ActivationStep.processing,
           info: {'status': status.toString(), 'type': 'tendermint'},
         );
     }
