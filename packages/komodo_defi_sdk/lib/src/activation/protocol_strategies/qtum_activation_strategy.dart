--- conflicted
+++ resolved
@@ -106,13 +106,13 @@
     }
   }
 
-<<<<<<< HEAD
-  ({String status, double percentage, ActivationStep step, Map<String, dynamic> info})
-      _parseQtumStatus(String status) {
-=======
-  ({String status, double percentage, String step, Map<String, dynamic> info})
+  ({
+    String status,
+    double percentage,
+    ActivationStep step,
+    Map<String, dynamic> info,
+  })
   _parseQtumStatus(String status) {
->>>>>>> d0fb98d7
     switch (status) {
       case 'ConnectingNodes':
         return (
