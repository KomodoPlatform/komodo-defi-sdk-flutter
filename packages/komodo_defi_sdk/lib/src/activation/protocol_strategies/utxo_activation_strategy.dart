--- conflicted
+++ resolved
@@ -140,13 +140,8 @@
     }
   }
 
-<<<<<<< HEAD
   ({String status, double percentage, ActivationStep step, Map<String, dynamic> info})
       _parseUtxoStatus(String status) {
-=======
-  ({String status, double percentage, String step, Map<String, dynamic> info})
-  _parseUtxoStatus(String status) {
->>>>>>> d0fb98d7
     switch (status) {
       case 'ConnectingElectrum':
         return (
