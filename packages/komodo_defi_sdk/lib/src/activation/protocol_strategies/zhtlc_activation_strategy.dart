// TODO: Refactor so that the start sync mode can be passed. For now, it is
// hard-coded to sync from the time of activation.

import 'package:komodo_defi_rpc_methods/komodo_defi_rpc_methods.dart';
import 'package:komodo_defi_sdk/src/activation/_activation.dart';
import 'package:komodo_defi_types/komodo_defi_types.dart';

class ZhtlcActivationStrategy extends ProtocolActivationStrategy {
  const ZhtlcActivationStrategy(super.client, this.privKeyPolicy);

  final PrivateKeyPolicy privKeyPolicy;

  @override
  Set<CoinSubClass> get supportedProtocols => {CoinSubClass.zhtlc};

  @override
  bool get supportsBatchActivation => false;

  @override
  Stream<ActivationProgress> activate(
    Asset asset, [
    List<Asset>? children,
  ]) async* {
    if (children?.isNotEmpty ?? false) {
      throw UnsupportedError(
        'ZHTLC protocol does not support batch activation',
      );
    }

    yield ActivationProgress(
      status: 'Starting ZHTLC activation...',
      progressDetails: ActivationProgressDetails(
        currentStep: ActivationStep.initialization,
        stepCount: 6,
        additionalInfo: {
          'protocol': 'ZHTLC',
          'asset': asset.id.name,
          'scanBlocksPerIteration': 200,
        },
      ),
    );

    try {
      final protocol = asset.protocol as ZhtlcProtocol;
<<<<<<< HEAD
      final params = ZhtlcActivationParams.fromConfigJson(protocol.config)
          .copyWith(
=======
      final params = ActivationParams.fromConfigJson(
        protocol.config,
      ).genericCopyWith(
>>>>>>> d0fb98d7
        scanBlocksPerIteration: 200,
        scanIntervalMs: 200,
        zcashParamsPath: protocol.zcashParamsPath,
        privKeyPolicy: privKeyPolicy,
      );

      // Setup parameters

      yield ActivationProgress(
        status: 'Validating ZHTLC parameters...',
        progressPercentage: 20,
        progressDetails: ActivationProgressDetails(
          currentStep: ActivationStep.validation,
          stepCount: 6,
          additionalInfo: {
            'electrumServers': protocol.requiredServers.toJsonRequest(),
            'zcashParamsPath': protocol.zcashParamsPath,
          },
        ),
      );

<<<<<<< HEAD
      // Initialize task and watch via TaskShepherd
      final stream = client.rpc.zhtlc
          .enableZhtlcInit(
            ticker: asset.id.id,
            params: params,
          )
          .watch<TaskStatusResponse>(
            getTaskStatus: (int taskId) => client.rpc.zhtlc
                .enableZhtlcStatus(taskId, forgetIfFinished: false),
            isTaskComplete: (TaskStatusResponse s) =>
                s.status == 'Ok' || s.status == 'Error',
            cancelTask: (int taskId) async {
              await client.rpc.zhtlc.enableZhtlcCancel(taskId: taskId);
            },
            pollingInterval: const Duration(milliseconds: 500),
          );
=======
      // Initialize task
      final taskResponse = await client.rpc.task.execute(
        TaskEnableZhtlcInit(params: params, ticker: asset.id.id),
      );
>>>>>>> d0fb98d7

      var buildingWalletDb = false;
      var scanningBlocks = false;
      var currentBlock = 0;
      TaskStatusResponse? lastStatus;

      await for (final status in stream) {
        lastStatus = status;
        switch (status.details) {
          case 'BuildingWalletDb':
            if (!buildingWalletDb) {
              buildingWalletDb = true;
              yield const ActivationProgress(
                status: 'Building wallet database...',
                progressPercentage: 40,
                progressDetails: ActivationProgressDetails(
                  currentStep: ActivationStep.database,
                  stepCount: 6,
                  additionalInfo: {'dbStatus': 'building'},
                ),
              );
            }
            break;

          case 'WaitingLightwalletd':
            yield const ActivationProgress(
              status: 'Connecting to Lightwalletd server...',
              progressPercentage: 60,
              progressDetails: ActivationProgressDetails(
                currentStep: ActivationStep.connection,
                stepCount: 6,
                additionalInfo: {'connectionStatus': 'connecting'},
              ),
            );
            break;

          case 'ScanningBlocks':
            if (!scanningBlocks) {
              scanningBlocks = true;
              currentBlock = await _getCurrentBlock(asset.id.id);
            }
            yield ActivationProgress(
              status: 'Scanning blockchain...',
              progressPercentage: 80,
              progressDetails: ActivationProgressDetails(
                currentStep: ActivationStep.scanning,
                stepCount: 6,
                additionalInfo: {
                  'currentBlock': currentBlock,
                  'scanStatus': 'inProgress',
                },
              ),
            );
            break;

          case 'Error':
            yield ActivationProgress(
              status: 'Activation failed',
              errorMessage: status.details,
              isComplete: true,
              progressDetails: ActivationProgressDetails(
                currentStep: ActivationStep.error,
                stepCount: 6,
                errorCode: 'ZHTLC_ACTIVATION_ERROR',
                errorDetails: status.details,
              ),
            );
            return;

          // For any other progress states, fall through to default handler

          default:
            yield ActivationProgress(
              status: status.details,
              progressDetails: ActivationProgressDetails(
                currentStep: ActivationStep.processing,
                stepCount: 6,
                additionalInfo: {
                  'status': status.details,
                  'lastKnownBlock': currentBlock,
                },
              ),
            );
            break;
        }

        if (status.status == 'Ok') {
          yield ActivationProgress.success(
            details: ActivationProgressDetails(
              currentStep: ActivationStep.complete,
              stepCount: 6,
              additionalInfo: {
                'activatedChain': asset.id.name,
                'activationTime': DateTime.now().toIso8601String(),
                'finalBlock': currentBlock,
              },
            ),
          );
        }
      }

      // If the task ended with an error status but without emitting a specific
      // error detail case, emit a failure result now.
      if (lastStatus != null && lastStatus!.status == 'Error') {
        yield ActivationProgress(
          status: 'Activation failed',
          errorMessage: lastStatus!.details,
          isComplete: true,
          progressDetails: ActivationProgressDetails(
            currentStep: ActivationStep.error,
            stepCount: 6,
            errorCode: 'ZHTLC_ACTIVATION_ERROR',
            errorDetails: lastStatus!.details,
          ),
        );
      }
    } catch (e, stack) {
      yield ActivationProgress(
        status: 'Activation failed',
        errorMessage: e.toString(),
        isComplete: true,
        progressDetails: ActivationProgressDetails(
          currentStep: ActivationStep.error,
          stepCount: 6,
          errorCode: 'ZHTLC_ACTIVATION_ERROR',
          errorDetails: e.toString(),
          stackTrace: stack.toString(),
          additionalInfo: {
            'errorType': e.runtimeType.toString(),
            'timestamp': DateTime.now().toIso8601String(),
          },
        ),
      );
    }
  }

  Future<int> _getCurrentBlock(String coin) async {
    final resp = await client.rpc.transactionHistory.zCoinTxHistory(
      coin: coin,
      limit: 1,
    );
    return resp.currentBlock;
  }
}<|MERGE_RESOLUTION|>--- conflicted
+++ resolved
@@ -42,19 +42,13 @@
 
     try {
       final protocol = asset.protocol as ZhtlcProtocol;
-<<<<<<< HEAD
-      final params = ZhtlcActivationParams.fromConfigJson(protocol.config)
-          .copyWith(
-=======
-      final params = ActivationParams.fromConfigJson(
-        protocol.config,
-      ).genericCopyWith(
->>>>>>> d0fb98d7
-        scanBlocksPerIteration: 200,
-        scanIntervalMs: 200,
-        zcashParamsPath: protocol.zcashParamsPath,
-        privKeyPolicy: privKeyPolicy,
-      );
+      final params = ActivationParams.fromConfigJson(protocol.config)
+          .genericCopyWith(
+            scanBlocksPerIteration: 200,
+            scanIntervalMs: 200,
+            zcashParamsPath: protocol.zcashParamsPath,
+            privKeyPolicy: privKeyPolicy,
+          );
 
       // Setup parameters
 
@@ -71,16 +65,14 @@
         ),
       );
 
-<<<<<<< HEAD
       // Initialize task and watch via TaskShepherd
       final stream = client.rpc.zhtlc
-          .enableZhtlcInit(
-            ticker: asset.id.id,
-            params: params,
-          )
+          .enableZhtlcInit(ticker: asset.id.id, params: params)
           .watch<TaskStatusResponse>(
-            getTaskStatus: (int taskId) => client.rpc.zhtlc
-                .enableZhtlcStatus(taskId, forgetIfFinished: false),
+            getTaskStatus: (int taskId) => client.rpc.zhtlc.enableZhtlcStatus(
+              taskId,
+              forgetIfFinished: false,
+            ),
             isTaskComplete: (TaskStatusResponse s) =>
                 s.status == 'Ok' || s.status == 'Error',
             cancelTask: (int taskId) async {
@@ -88,12 +80,6 @@
             },
             pollingInterval: const Duration(milliseconds: 500),
           );
-=======
-      // Initialize task
-      final taskResponse = await client.rpc.task.execute(
-        TaskEnableZhtlcInit(params: params, ticker: asset.id.id),
-      );
->>>>>>> d0fb98d7
 
       var buildingWalletDb = false;
       var scanningBlocks = false;
