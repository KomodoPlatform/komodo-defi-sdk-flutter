--- conflicted
+++ resolved
@@ -4,20 +4,17 @@
 import 'package:flutter/foundation.dart';
 import 'package:komodo_defi_local_auth/komodo_defi_local_auth.dart';
 import 'package:komodo_defi_sdk/src/_internal_exports.dart';
+import 'package:komodo_defi_sdk/src/assets/custom_asset_history_storage.dart';
 import 'package:komodo_defi_types/komodo_defi_types.dart';
 import 'package:mutex/mutex.dart';
 
 /// Manager responsible for handling asset activation lifecycle
 class ActivationManager {
-<<<<<<< HEAD
-  ActivationManager(ApiClient client, {SmartAssetActivator? activator})
-      : _activator =
-            activator ?? ActivationStrategyFactory.createStrategy(client);
-=======
   ActivationManager(
     this._client,
     this._auth,
     this._assetHistory,
+    this._customTokenHistory,
     this._assetLookup,
   ) : _activator = SmartAssetActivator(
           _client,
@@ -32,11 +29,11 @@
             ],
           ),
         );
->>>>>>> b6fdae57
 
   final ApiClient _client;
   final KomodoDefiLocalAuth _auth;
   final AssetHistoryStorage _assetHistory;
+  final CustomAssetHistoryStorage _customTokenHistory;
   final SmartAssetActivator _activator;
   final IAssetLookup _assetLookup;
   final _activationMutex = Mutex();
@@ -191,6 +188,16 @@
           user.walletId,
           group.primary.id.id,
         );
+
+        final allAssets = [group.primary, ...(group.children?.toList() ?? [])];
+        for (final asset in allAssets) {
+          if (asset.protocol.isCustomToken) {
+            await _customTokenHistory.addAssetToWallet(
+              user.walletId,
+              asset,
+            );
+          }
+        }
       }
 
       if (!completer.isCompleted) {
