--- conflicted
+++ resolved
@@ -64,12 +64,6 @@
       // Check activation status atomically
       final activationStatus = await _checkActivationStatus(group);
       if (activationStatus.isComplete) {
-<<<<<<< HEAD
-        _logger.fine(
-          'Group ${group.primary.id.id} is already active, skipping',
-        );
-=======
->>>>>>> b18af0b6
         yield activationStatus;
         continue;
       }
