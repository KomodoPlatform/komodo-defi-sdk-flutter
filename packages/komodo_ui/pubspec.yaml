--- conflicted
+++ resolved
@@ -17,12 +17,8 @@
   intl: ^0.20.2
   komodo_defi_types:
     path: ../komodo_defi_types
-<<<<<<< HEAD
-  mobile_scanner: ^6.0.3
-  webview_flutter: ^4.9.0
-=======
   mobile_scanner: ^7.0.0
->>>>>>> 85e4e046
+  webview_flutter: ^4.13.0
 
 dev_dependencies:
   flutter_test:
